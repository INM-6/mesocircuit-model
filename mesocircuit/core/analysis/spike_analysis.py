"""PyNEST Mesocircuit: SpikeAnalysis Class
------------------------------------------

The SpikeAnalysis Class defines functions to preprocess spike activity and
compute statistics.

"""

from ..helpers import base_class
from ..helpers import parallelism_time as pt
from ..helpers.io import load_h5_to_sparse_X
from . import stats
from mpi4py import MPI
import matplotlib.pyplot as plt
import os
import warnings
import h5py
import numpy as np
import scipy.sparse as sp
import scipy.spatial as spatial

# initialize MPI
COMM = MPI.COMM_WORLD
SIZE = COMM.Get_size()
RANK = COMM.Get_rank()


class SpikeAnalysis(base_class.BaseAnalysisPlotting):
    """
    Provides functions to analyze the spiking data written out by NEST.

    Instantiating a SpikeAnalysis object sets class attributes,
    merges spike and position files, changes node ids, and rescales spike times.
    The processed node ids start at 0 for each population.
    The pre-simulation is subtracted from all spike times.

    Parameters
    ---------
    sim_dict
        Dictionary containing all parameters specific to the simulation
        (derived from: ``base_sim_params.py``).
    net_dict
         Dictionary containing all parameters specific to the neuron and
         network models (derived from: ``base_network_params.py``).
    ana_dict
        Dictionary containing all parameters specific to the network analysis
        (derived from: ``base_analysis_params.py``

    """

    def __init__(self, sim_dict, net_dict, ana_dict):
        """
        Initializes some class attributes.
        """
        if RANK == 0:
            print('Instantiating a SpikeAnalysis object.')

        # inherit from parent class
        super().__init__(sim_dict, net_dict, ana_dict)

        # population sizes
        self.N_X = net_dict['num_neurons']

        return

    def preprocess_data(self):
        """
        Converts raw node ids to processed ones, merges raw spike and position
        files, prints a minimal sanity check of the data, performs basic
        preprocessing operations.

        New .dat files for plain spikes and positions are written and the main
        preprocessed data is stored in .h5 files.
        """
        if RANK == 0:
            print('Preprocessing data.')

        # load raw nodeids
        self.nodeids_raw = self.__load_raw_nodeids()

        # write position .dat files with preprocessed node ids:
        num_neurons = pt.parallelize_by_array(self.X,
                                              self.__convert_raw_file_X,
                                              int,
                                              'positions')

        # write spike .dat files with preprocessed node ids:
        num_spikes = pt.parallelize_by_array(self.X,
                                             self.__convert_raw_file_X,
                                             int,
                                             'spike_recorder')

        if not (num_neurons == self.net_dict['num_neurons']).all():
            raise Exception('Neuron numbers do not match.')

        # population sizes
        if self.ana_dict['extract_1mm2']:
            assert self.net_dict['extent'] > 1. / np.sqrt(np.pi), (
                'Disc of 1mm2 cannot be extracted because the extent length '
                'is too small.')
            if RANK == 0:
                print(
                    'Extracting data within center disc of 1mm2. '
                    'Only the data from these neurons will be analyzed. '
                    'Neuron numbers self.N_X will be overwritten.')

            N_X_1mm2 = pt.parallelize_by_array(self.X,
                                               self.__extract_data_for_1mm2,
                                               int)

            if RANK == 0:
                print(f'  Total number of neurons before extraction:\n    '
                      f'{num_neurons}\n'
                      f'  Number of extracted neurons for analysis:\n    '
                      f'{N_X_1mm2}')

            self.N_X = N_X_1mm2.astype(int)

        # minimal analysis as sanity check
        self.__first_glance_at_data(self.N_X, num_spikes)

        # preprocess data of each population in parallel
        pt.parallelize_by_array(self.X,
                                self.__preprocess_data_X)
        return

    def compute_statistics(self):
        """
        Computes statistics in parallel for each population.
        """
        if RANK == 0:
            print('Computing statistics.')

        pt.parallelize_by_array(self.X,
                                self.__compute_statistics_X)
        return

    def merge_h5_files_populations(self):
        """
        Merges preprocessed data files and computed statistics for all
        populations.
        """
        if RANK == 0:
            print('Merging .h5 files for all populations.')

        pt.parallelize_by_array(self.ana_dict['datatypes_preprocess'],
                                self.__merge_h5_files_populations_datatype)

        pt.parallelize_by_array(self.ana_dict['datatypes_statistics'],
                                self.__merge_h5_files_populations_datatype)
        return

    def compute_psd(self, x, Fs, detrend='mean', overlap=3 / 4):
        """
        Compute power sprectrum `Pxx` of signal `x` using
        matplotlib.mlab.psd function

        Parameters
        ----------
        x: ndarray
            1-D array or sequence
        Fs: float
            sampling frequency
        detrend: {'none', 'mean', 'linear'} or callable, default 'mean'
            detrend data before fft-ing.
        overlap: float
            fraction of NFFT points of overlap between segments
        """
        NFFT = self.ana_dict['psd_NFFT']
        noverlap = int(overlap * NFFT)
        return plt.mlab.psd(x, NFFT=NFFT, Fs=Fs,
                            detrend=detrend, noverlap=noverlap)

    def __load_raw_nodeids(self):
        """
        Loads raw node ids from file.

        Returns
        -------
        nodeids_raw
            Raw node ids: first and last id per population.
        """
        if RANK == 0:
            print('  Loading raw node ids.')

        # raw node ids: tuples of first and last id of each population;
        # only rank 0 reads from file and broadcasts the data
        if RANK == 0:
            fn = os.path.join('raw_data', self.sim_dict['fname_nodeids'])
            nodeids_raw = np.loadtxt(fn, dtype=int)
        else:
            nodeids_raw = None
        nodeids_raw = COMM.bcast(nodeids_raw, root=0)

        return nodeids_raw

    def __convert_raw_file_X(self, i, X, datatype):
        """
        Inner function to be used as argument of pt.parallelize_by_array()
        with array=self.X.
        Corresponding outer function: self.__preprocess_data()

        Processes raw network output files (positions, spikes) on HDF5 format.

        Parameters
        ----------
        i: int
            Iterator of populations
            (to be set by outer parallel function).
        X: str
            Population names
            (to be set by outer parallel function).
        datatype: str
            Options are 'spike_recorder' and 'positions'.

        Returns
        -------
        num_rows
            An array with the number of rows in the final files.
            datatype = 'spike_recorder': number of spikes per population.
            datatype = 'positions': number of neurons per population
        """
        fname = os.path.join('raw_data', f'{datatype}.h5')
        with h5py.File(fname, 'r') as f:
            raw_data = f[X][()]
        sortby = self.ana_dict['write_ascii'][datatype]['sortby']
        argsort = np.argsort(raw_data[sortby])
        raw_data = raw_data[argsort]
        raw_data['nodeid'] -= self.nodeids_raw[i][0]

        dtype = self.ana_dict['read_nest_ascii_dtypes'][datatype]
        comb_data = np.empty(raw_data.size, dtype=dtype)
        for name in dtype['names']:
            comb_data[name] = raw_data[name]

        # write processed file (ASCII format)
        fn = os.path.join('processed_data', f'{datatype}_{X}.dat')
        np.savetxt(fn, comb_data, delimiter='\t',
                   header='\t '.join(dtype['names']),
                   fmt=self.ana_dict['write_ascii'][datatype]['fmt'])

        return comb_data.size

    def __extract_data_for_1mm2(self, i, X):
        """
        Extracts positions and spike data for center disc of 1mm2.
        Previous files 'positions_{X}.dat' and 'spike_recorder_{X}.dat' are
        deleted.
        Nodeids in the new data are adjusted such that they are again
        contiguously increasing.

        Parameters
        ----------
        i
            Iterator of populations
            (to be set by outer parallel function).
        X
            Population names
            (to be set by outer parallel function).

        Returns
        -------
        num_neurons_1mm
            Number of neurons in population X within 1mm2.
        """
        spikes, positions = self.__load_plain_spikes_and_positions(X)

        spikes_1mm2, positions_1mm2 = \
            self._extract_center_disc_1mm2(spikes, positions)

        # delete original data
        for datatype in ['positions', 'spike_recorder']:
            os.remove(os.path.join('processed_data', f'{datatype}_{X}.dat'))

        # write 1mm2 positions and spike data
        for datatype in ['positions', 'spike_recorder']:
            dtype = self.ana_dict['read_nest_ascii_dtypes'][datatype]
            if datatype == 'positions':
                data = positions_1mm2
            elif datatype == 'spike_recorder':
                data = spikes_1mm2
            # same saving as after converting raw files
            fn = os.path.join('processed_data', f'{datatype}_{X}.dat')
            np.savetxt(fn, data, delimiter='\t',
                       header='\t '.join(dtype['names']),
                       fmt=self.ana_dict['write_ascii'][datatype]['fmt'])

        num_neurons_1mm2 = len(positions_1mm2)
        return num_neurons_1mm2

    def _extract_center_disc_1mm2(self, spikes, positions):
        """
        Extracts nodeids that belong to the neurons inside 1mm2 center disc of
        radius R: pi * R**2 = 1
        Positions (x,y) with x^2 + y^2  <= 1/pi are accepted.
        Final node ids will be contiguously increasing.

        Parameters
        ----------
        spikes
            Spike data of population X.
        positions
            Positions of population X.

        Returns
        -------
        spikes_1mm2
            Extracted spike data of population X.
        positions_1mm2
            Extracted positions of population X.
        """
        # find nodes within disc
        condition = (positions['x-position_mm']**2 +
                     positions['y-position_mm']**2) <= 1. / np.pi
        node_ids = positions['nodeid'][condition]

        # extracted positions
        positions_1mm2 = positions[condition]
        positions_1mm2['nodeid'] = np.arange(len(node_ids), dtype=int)

        # extracted spike data
        # lookup table for node ids:
        # keys: ids from full set of neurons
        # values: continuous ids for extracted data
        nodeid_lookup = {}
        for id_1mm2, id_full in enumerate(node_ids):
            nodeid_lookup[id_full] = id_1mm2

        spikes_1mm2 = np.zeros_like(spikes)
        cnt = 0
        for sp in spikes:
            if sp['nodeid'] in nodeid_lookup:
                spikes_1mm2[cnt] = \
                    np.array((nodeid_lookup[sp['nodeid']], sp['time_ms']),
                             dtype=spikes.dtype)
                cnt += 1
        spikes_1mm2 = spikes_1mm2[:cnt]

        return spikes_1mm2, positions_1mm2

    def __first_glance_at_data(self, N_X, num_spikes):
        """
        Prints a table offering a first glance on the data.

        Parameters
        ----------
        N_X
            Population sizes.
        num_spikes
            An array of spike counts per population.
        """
        # compute firing rates in 1/s
        rates = num_spikes / N_X / \
            ((self.sim_dict['t_sim'] + self.sim_dict['t_presim']) / 1000.)

        matrix = np.zeros((len(self.X) + 1, 3), dtype=object)
        matrix[0, :] = ['population', 'num_neurons', 'rate_s-1']
        matrix[1:, 0] = self.X
        matrix[1:, 1] = N_X.astype(str)
        matrix[1:, 2] = [str(np.around(rate, decimals=3)) for rate in rates]

        title = 'First glance at data'
        pt.print_table(matrix, title)
        return

    def __preprocess_data_X(self, i, X):
        """
        Inner function to be used as argument of pt.parallelize_by_array()
        with array=self.X.
        Corresponding outer function: self.preprocess_data()

        Each function computing a dataset already writes it to .h5 file.

        Parameters
        ----------
        i
            Iterator of populations
            (to be set by outer parallel function).
        X
            Population names
            (to be set by outer parralel function).
        """

        spikes, positions = self.__load_plain_spikes_and_positions(X)

        # order is important as some datasets rely on previous ones
        datasets = {}
        for datatype in self.ana_dict['datatypes_preprocess']:
            if i == 0:
                print('  Processing: ' + datatype)

            # overwritten for non-sparse datasets
            is_sparse = True
            dataset_dtype = None

            # positions
            if datatype == 'positions':
                datasets[datatype] = self.__positions_X(
                    positions)
                is_sparse = False

            # spike trains with a temporal binsize corresponding to the
            # simulation resolution
            elif datatype == 'sptrains':
                datasets[datatype] = self.__time_binned_sptrains_X(
                    self.N_X[i], spikes, self.time_bins_sim, dtype=np.uint8)

            # time-binned spike trains
            elif datatype == 'sptrains_bintime':
                datasets[datatype] = self.__time_binned_sptrains_X(
                    self.N_X[i], spikes, self.time_bins_rs, dtype=np.uint8)

            # time-binned and space-binned spike trains
            elif datatype == 'sptrains_bintime_binspace':
                datasets[datatype] = self._time_and_space_binned_sptrains_X(
                    datasets['positions'], datasets['sptrains_bintime'],
                    dtype=np.uint16)

            # neuron count in each spatial bin
            elif datatype == 'neuron_count_binspace':
                datasets[datatype] = self.__neuron_count_per_spatial_bin_X(
                    datasets['positions'])
                is_sparse = False
                dataset_dtype = int

            # time-binned and space-binned instantaneous rates
            elif datatype == 'inst_rates_bintime_binspace':
                datasets[datatype] = \
                    self.__instantaneous_time_and_space_binned_rates_X(
                        datasets['sptrains_bintime_binspace'],
                        self.ana_dict['binsize_time'],
                        datasets['neuron_count_binspace'])

            # position sorting arrays
            elif datatype == 'pos_sorting_arrays':
                datasets[datatype] = self.__pos_sorting_array_X(
                    datasets['positions'])
                is_sparse = False
                dataset_dtype = int

            self.write_dataset_to_h5_X(
                X, datatype, datasets[datatype], is_sparse, dataset_dtype)
        return

    def __load_plain_spikes_and_positions(self, X):
        """
        Loads plain spike data and positions.

        Parameters
        ----------
        X
            Population name.

        Returns
        -------
        spikes
            Spike data of population X.
        positions
            Positions of population X.
        """
        data_load = []
        for datatype in self.ana_dict['read_nest_ascii_dtypes'].keys():
            fn = os.path.join('processed_data', f'{datatype}_{X}.dat')
            # ignore all warnings of np.loadtxt(), target in particular
            # 'Empty input file'
            with warnings.catch_warnings():
                warnings.simplefilter('ignore')
                data = np.loadtxt(
                    fn, dtype=self.ana_dict['read_nest_ascii_dtypes'][datatype])
            data_load.append(data)
        spikes, positions = data_load
        return spikes, positions

    def __positions_X(self, positions):
        """
        Brings positions in format for writing.

        Parameters
        ----------
        positions
            Positions of population X.
        """
        pos_dic = {'x-position_mm': positions['x-position_mm'],
                   'y-position_mm': positions['y-position_mm']}
        return pos_dic

    def __time_binned_sptrains_X(self, N_X, spikes, time_bins, dtype):
        """
        Computes a spike train as a histogram with ones for each spike at a
        given time binning.

        Sparse matrix with 'data_row_col':
        data: 1 (for a spike)
        row:  nodeid
        col:  time index (binned times in ms can be obtained by multiplying
              with time resolution = time_bins[1] - time_bins[0])

        Parameters
        ----------
        N_X
            Size of population X.
        spikes: ndarray
            Array of node ids and spike times.
        time_bins: ndarray
            Time bins.
        dtype: type or str
            An integer dtype that fits the data.

        Returns
        -------
        sptrains: scipy.sparse.coo.coo_matrix
            Spike trains as sparse matrix in COOrdinate format.

        """
        # if no spikes were recorded, return an empty sparse matrix
        shape = (N_X, time_bins.size)

        if spikes.size == 0:
            sptrains_bintime = sp.coo_matrix(shape, dtype=dtype)
        else:
            # time bins shifted by one bin as needed by np.digitize()
            dt = time_bins[1] - time_bins[0]
            time_bins_digi = np.r_[time_bins[1:], [time_bins[-1] + dt]]
            # indices of time bins to which each spike time belongs
            time_indices = np.digitize(spikes['time_ms'], time_bins_digi)

            # create COO matrix
            data = np.ones(spikes.size, dtype=dtype)
            sptrains_bintime = sp.coo_matrix(
                (data, (spikes['nodeid'], time_indices)),
                shape=shape, dtype=dtype)

        sptrains_bintime = sptrains_bintime.tocsr().tocoo()
        assert np.all(np.diff(sptrains_bintime.row) >= 0), \
            'row indices must be increasing'
        return sptrains_bintime

    def _time_and_space_binned_sptrains_X(
            self, positions, sptrains_bintime, dtype):
        """
        Computes space-binned spike trains from time-binned spike trains.

        Sparse matrix with 'data_row_col':
        data: number of spikes in spatio-temporal bin
        row:  flat position index
        col:  time index (binned times in ms can be obtained by multiplying
              with time resolution = time_bins[1] - time_bins[0] of sptrains)

        Parameters
        ----------
        positions: dict
            Positions of population X.
        sptrains_bintime: scipy.sparse.coo.coo_matrix
            Time-binned spike trains as sparse matrix in COOrdinate format
        dtype: type
            An integer dtype that fits the data.

        Returns
        -------
        sptrains_bintime_binspace: scipy.sparse.csr.csr_matrix
            Spike trains as sparse matrix in Compressed Sparse Row format.
        """
        # match position indices with spatial indices
        pos_x = np.digitize(positions['x-position_mm'].astype(float),
                            self.space_bins[1:], right=False)
        pos_y = np.digitize(positions['y-position_mm'].astype(float),
                            self.space_bins[1:], right=False)

        # 2D sparse array with spatial bins flattened to 1D
        map_y, map_x = np.mgrid[0:self.space_bins.size - 1,
                                0:self.space_bins.size - 1]
        map_y = map_y.ravel()
        map_x = map_x.ravel()

        assert isinstance(sptrains_bintime, sp.coo_matrix), \
            'sptrains_bintime must be of type scipy.sparse.coo_matrix'
        assert np.all(np.diff(sptrains_bintime.row) >= 0), \
            'sptrains_bintime.row must be in increasing order'

        nspikes = np.asarray(
            sptrains_bintime.sum(axis=1)).flatten().astype(int)
        data = sptrains_bintime.data
        col = sptrains_bintime.col
        row = np.zeros(sptrains_bintime.nnz, dtype=int)
        j = 0
        for i, n in enumerate(nspikes):
            if n > 0:
                try:
                    [ind] = np.where(
                        (map_x == pos_x[i]) & (map_y == pos_y[i]))[0]
                    row[j:j + n] = ind
                except ValueError:
                    # TODO: ignore spike events from units outside spatial grid
                    mssg = 'neurons must be on spatial analysis grid'
                    raise NotImplementedError(mssg)
            j += n

        sptrains_csr = sp.coo_matrix(
            (data, (row, col)), shape=(map_x.size, sptrains_bintime.shape[1]),
            dtype=dtype).tocsr()

<<<<<<< HEAD
        try:
            assert (sptrains_bintime.sum() == sptrains_csr.sum())
        except AssertionError as ae:
            raise ae(
                'sptrains_bintime.sum()={0} != sptrains_coo.sum()={1}'.format(
                    sptrains_bintime.sum(), sptrains_csr.sum()))
=======
        assert sptrains_bintime.sum() == sptrains_csr.sum(), \
            'sptrains_bintime.sum()={0} != sptrains_csr.sum()={1}'.format(
            sptrains_bintime.sum(), sptrains_csr.sum())
>>>>>>> 1059b6b1

        return sptrains_csr

    def __neuron_count_per_spatial_bin_X(self, positions):
        """
        Counts the number of neurons in each spatial bin.

        Parameters
        ----------
        positions
            Positions of population X.

        Returns
        -------
        pos_hist
            2D-histogram with neuron counts in spatial bins.
        """
        pos_hist = np.histogram2d(positions['y-position_mm'],
                                  positions['x-position_mm'],
                                  bins=[self.space_bins, self.space_bins])[0]
        pos_hist = pos_hist.astype(int)
        return pos_hist

    def __instantaneous_time_and_space_binned_rates_X(
            self, sptrains_bintime_binspace, binsize_time, neuron_count_binspace):
        """
        Computes the time- and space-binned rates averaged over neurons in a
        spatial bin.

        Sparse matrix with 'data_row_col':
        data: instantaneous rate in spikes/s
        row:  flat position index
        col:  time index (binned times in ms can be obtained by multiplying
              with time resolution = time_bins[1] - time_bins[0] of sptrains

        Parameters
        ----------
        sptrains_bintime_binspace
            Time-and space-binned spike trains.
        binsize_time
            Temporal bin size.
        neuron_count_binspace
            2D-histogram with neuron counts in spatial bins.

        Returns
        -------
        inst_rates
            Rates as sparse matrix in Compressed Sparse Row format.
        """
        # number of spikes in each spatio-temporal bin per second
        inst_rates = \
            sptrains_bintime_binspace.astype(float) / (binsize_time * 1E-3)

        # rates per neuron
        # flatten histogram and avoid division by zero
        pos_hist = neuron_count_binspace.flatten()
        pos_inds = np.where(pos_hist > 0)

        inst_rates = inst_rates.tolil()
        inst_rates[pos_inds] = (
            inst_rates[pos_inds].toarray().T / pos_hist[pos_inds]).T

        inst_rates = inst_rates.tocsr()
        return inst_rates

    def __pos_sorting_array_X(self, positions):
        """
        Computes an array with indices for sorting node ids according to the
        given sorting axis.

        Parameters
        ----------
        positions
            Positions of population X.

        Returns
        -------
        pos_sorting_arrays
            Sorting array.
        """
        if self.ana_dict['sorting_axis'] == 'x':
            pos_sorting_arrays = np.argsort(positions['x-position_mm'])
        elif self.ana_dict['sorting_axis'] == 'y':
            pos_sorting_arrays = np.argsort(positions['y-position_mm'])
        elif self.ana_dict['sorting_axis'] is None:
            pos_sorting_arrays = np.arange(positions.size)
        else:
            raise Exception("Sorting axis is not 'x', 'y' or None.")
        return pos_sorting_arrays

    def __compute_statistics_X(self, i, X):
        """
        Inner function to be used as argument of pt.parallelize_by_array()
        with array=self.X.
        Corresponding outer function: self.compute_statistics()

        Startup transients are removed from temporal data for computing the
        statistics.

        Parameters
        ----------
        i
            Iterator of populations
            (to be set by outer parallel function).
        X
            Population names
            (to be set by outer parralel function).
        """

        # load preprocessed data
        d = {}
        for datatype in self.ana_dict['datatypes_preprocess']:
            datatype_X = datatype + '_' + X
            key = datatype + '_X'
            fn = os.path.join('processed_data', f'{datatype_X}.h5')
            data = h5py.File(fn, 'r')
            # load .h5 files with sparse data to csr format
            if isinstance(
                    data[X],
                    h5py._hl.group.Group) and 'data_row_col' in data[X]:
                data = load_h5_to_sparse_X(X, data)
            else:
                data = data[X]

            # non-temporal data
            if datatype in \
                ['positions',
                 'neuron_count_binspace',
                 'pos_sorting_arrays']:
                d.update({key: data})

            # remove startup transient from data with simulation resolution
            elif datatype in \
                    ['sptrains']:
                d.update({key: data[:, self.min_time_index_sim:]})

            # remove startup transient from temporally binned data
            elif datatype in \
                ['sptrains_bintime',
                 'sptrains_bintime_binspace',
                 'inst_rates_bintime_binspace']:
                d.update({key: data[:, self.min_time_index_rs:]})

            else:
                raise Exception(
                    'Handling undefined for datatype: ', datatype)

        # compute statistics
        # order is important!
        for datatype in self.ana_dict['datatypes_statistics']:
            if i == 0:
                print('  Computing: ' + datatype)

            if d['sptrains_X'].size == 0:
                dataset = np.array([])
            else:
                # per-neuron firing rates
                if datatype == 'FRs':
                    dataset = self.__compute_rates(
                        d['sptrains_X'], self.time_statistics)

                # local coefficients of variation
                elif datatype == 'LVs':
                    dataset = self.__compute_lvs(d['sptrains_X'])

                # correlation coefficients with distances
                elif datatype == 'CCs_distances':
                    dataset = self.__compute_ccs_distances(
                        X, d['sptrains_X'], self.sim_dict['sim_resolution'],
                        d['positions_X'])

                # power spectral densities
                elif datatype == 'PSDs':
                    dataset = self.__compute_psds(
                        d['sptrains_bintime_X'], self.ana_dict['binsize_time'])

                # distance-dependent cross-correlation functions with the
                # thalamic population TC only for pulses
                elif datatype == 'CCfuncs_thalamic_pulses':
                    if self.net_dict['thalamic_input'] == 'pulses' and X != 'TC':
                        # load data from TC
                        fn_TC = os.path.join('processed_data',
                                             'sptrains_bintime_binspace_TC.h5')
                        data_TC = h5py.File(fn_TC, 'r')
                        data_TC = load_h5_to_sparse_X('TC', data_TC)
                        sptrains_bintime_binspace_TC = \
                            data_TC[:, self.min_time_index_rs:]
                        dataset = self.__compute_cc_funcs_thalamic_pulses(
                            X, d['sptrains_bintime_binspace_X'],
                            sptrains_bintime_binspace_TC)
                    else:
                        dataset = np.array([])

            self.write_dataset_to_h5_X(X, datatype, dataset, is_sparse=False)
        return

    def __compute_rates(self, sptrains_X, duration):
        """
        Computes the firing rate of each neuron by dividing the spike count by
        the analyzed simulation time.

        Parameters
        ----------
        sptrains_X
            Sptrains of population X in sparse csr format.
        duration
            Length of the time interval of sptrains_X (in ms).

        """
        count = np.array(sptrains_X.sum(axis=1)).flatten()
        rates = count * 1.E3 / duration  # in 1/s
        return rates

    def __compute_lvs(self, sptrains_X):
        """
        Computes local coefficients of variation from inter-spike intervals.

        This function was modified from https://github.com/NeuralEnsemble/elephant

        Calculate the measure of local variation LV for
        a sequence of time intervals between events.
        Given a vector v containing a sequence of intervals, the LV is
        defined as:
        .math $$ LV := \\frac{1}{N}\\sum_{i=1}^{N-1}
                    \\frac{3(isi_i-isi_{i+1})^2}
                            {(isi_i+isi_{i+1})^2} $$
        The LV is typically computed as a substitute for the classical
        coefficient of variation for sequences of events which include
        some (relatively slow) rate fluctuation.  As with the CV, LV=1 for
        a sequence of intervals generated by a Poisson process.

        Parameters
        ----------
        sptrains_X
            Sptrains of population X in sparse csr format.

        References
        ----------
        ..[1] Shinomoto, S., Shima, K., & Tanji, J. (2003). Differences in spiking
        patterns among cortical neurons. Neural Computation, 15, 2823-2842

        """
        lvs = np.zeros(sptrains_X.shape[0])
        for i, sptrain in enumerate(sptrains_X):
            # inter-spike intervals of spike trains of individual neurons in
            # units of time steps of sptrains_X
            # (for isis in units of ms or s, multiply with the time step)
            isi = np.diff(np.where(sptrain.toarray())[1])

            if isi.size < 2:
                lvs[i] = np.nan
            else:
                lvs[i] = 3. * (
                    np.power(np.diff(isi) / (isi[:-1] + isi[1:]), 2)).mean()
        return lvs

    def __compute_ccs_distances(
            self,
            X,
            sptrains_X,
            binsize_time,
            positions_X):
        """
        Computes Pearson correlation coefficients (excluding auto-correlations)
        and distances between correlated neurons.

        Parameters
        ----------
        X
            Population name.
        sptrains_X
            Sptrains of population X in sparse csr format.
        binsize_time
            Temporal resolution of sptrains_X (in ms).
        positions_X
            Positions of population X.
        """
        min_num_neurons = np.min(self.net_dict['num_neurons'])
        if self.ana_dict['ccs_num_neurons'] == 'auto' or \
                self.ana_dict['ccs_num_neurons'] > min_num_neurons:
            num_neurons = min_num_neurons
        else:
            num_neurons = self.ana_dict['ccs_num_neurons']

        # spike trains and node ids
        spt = sptrains_X.toarray()
        spt = spt[:, :-1]  # discard very last time bin
        num_neurons_data = sptrains_X.shape[0]

        # mask out non-spiking neurons
        mask_nrns = np.ones(num_neurons_data, dtype=bool)
        mask_nrns[np.all(spt == 0, axis=1)] = False

        # extract at most num_neurons neurons from spike trains and from
        # positions
        spt = spt[mask_nrns][:num_neurons]
        x_pos = positions_X['x-position_mm'][mask_nrns][:num_neurons]
        y_pos = positions_X['y-position_mm'][mask_nrns][:num_neurons]

        # number of spiking neurons included
        num_neurons_spk = np.shape(spt)[0]

        if X == 'L23E':
            print('    Using ' + str(num_neurons) + ' neurons in each ' +
                  'population for computing CCs (if no exception given).')
        if num_neurons != num_neurons_spk:
            print('    Exception: Computing CCs of ' + X + ' from ' +
                  str(num_neurons_spk) + ' neurons because not all selected ' +
                  str(num_neurons) + ' neurons spiked.')

        # bin spike data according to given interval
        ntbin = int(self.ana_dict['ccs_time_interval'] / binsize_time)
        spt = spt.reshape(num_neurons_spk, -1, ntbin).sum(axis=-1)

        ccs = np.corrcoef(spt)

        # mask lower triangle: elements below the k-th diagonal are zeroed
        # (k=1 excludes auto-correlations, k=0 would include them)
        mask = np.triu(np.ones(ccs.shape), k=1).astype(bool)
        ccs = ccs[mask]

        # pair-distances between correlated neurons]
        xy_pos = np.vstack((x_pos, y_pos)).T
        distances = spatial.distance.pdist(xy_pos, metric='euclidean')

        ccs_dic = {'ccs': ccs,
                   'distances_mm': distances}
        return ccs_dic

    def __compute_psds(self, sptrains_X, binsize_time):
        """
        Computes population-rate power spectral densities.

        Parameters
        ----------
        sptrains_X
            Sptrains of population X in sparse csr format.
        binsize_time
            Temporal resolution of sptrains_X (in ms).
        """
        # sampling frequency
        Fs = 1000. / binsize_time

        # compute rate
        x = np.array(sptrains_X.sum(axis=0), dtype=float).flatten()

        Pxx, freq = self.compute_psd(x, Fs)

        # frequencies (in 1/s), PSDs (in s^{-2} / Hz)
        psds = {'frequencies_s-1': freq,
                'psds_s^-2_Hz-1': Pxx}
        return psds

    def __compute_cc_funcs_thalamic_pulses(
            self,
            X,
            sptrains_bintime_binspace_X,
            sptrains_bintime_binspace_TC):
        """
        Compute distance-dependent cross-correlation functions for thalamic
        pulses.

        Each spatio-temporally binned spike train is correlated with the
        thalamic pulse activity.
        Distances are computed as a function of distance to the center of the
        network.

        Parameters
        ----------
        X
            Population name.
        sptrains_bintime_binspace_X
            Time- and space-binned spike trains of population X.
        sptrains_bintime_binspace_TC
            Time- and space-binned spike trains of the thalamic population TC.

        Returns
        -------
        cc_func_dic
            Dictionary with cross-correlation functions, distances and time lags.
        """
        # unique spike times of TC neurons, 1s at spike times (else 0s)
        data0 = sptrains_bintime_binspace_TC.toarray()
        data0_prune = np.sum(data0, axis=0)
        data0_prune[np.nonzero(data0_prune)] = 1
        data0_prune = data0_prune.astype(float)  # were integers up to here

        # determine number of bins along the diagonals to be evaluated
        dim = int(np.sqrt(data0.shape[0]))  # number of spatial bin in data
        nbins_diag = self.ana_dict['cc_funcs_nbins_diag']
        if nbins_diag > int(dim / 2):
            nbins_diag = int(dim / 2)
        if dim % 2 != 0:
            raise Exception

        if X == 'L23E' and nbins_diag != self.ana_dict['cc_funcs_nbins_diag']:
            print('    Using ' + str(nbins_diag) + ' spatial bins for ' +
                  'computing CCfuncs_thalmus_center.')

        # time lag indices and lag values
        lag_binsize = self.ana_dict['cc_funcs_tau'] / \
            self.ana_dict['binsize_time']
        lag_range = np.arange(-lag_binsize, lag_binsize + 1)

        lag_inds = lag_range.astype(int) + int(data0.shape[-1] / 2.)
        lags = lag_range * self.ana_dict['binsize_time']

        # distances in mm corresponding to nbins_diag
        distances = np.arange(
            self.ana_dict['binsize_space'] / np.sqrt(2.),
            nbins_diag * np.sqrt(2.) * self.ana_dict['binsize_space'],
            np.sqrt(2.) * self.ana_dict['binsize_space'])

        cc_func = np.zeros((nbins_diag, lags.size))

        data1 = sptrains_bintime_binspace_X.toarray().astype(float)
        dim1 = int(np.sqrt(data1.shape[0]))  # number of spatial bins
        if dim1 != dim:
            raise Exception

        # indeces of diagonal elements, both diagonals
        idx_diag_1 = np.reshape([i * dim1 + i for i in range(dim1)], (2, -1))
        idx_diag_2 = np.reshape([(i + 1) * dim1 - (i + 1)
                                 for i in range(dim1)], (2, -1))

        # 4 elements at the same distance from the center
        idx_diag_same_dist = np.array([idx_diag_1[0][::-1],
                                       idx_diag_1[1],
                                       idx_diag_2[0][::-1],
                                       idx_diag_2[1]])

        # go through nbins_diag distances
        for k in np.arange(0, nbins_diag, 1):
            # container
            # 4 diagonal elements at equal distance
            cc = np.zeros((4, lags.size))

            # indices at k diagonal bins distance
            idx_k = idx_diag_same_dist[:, k]

            data1_prune = data1[idx_k, :]

            for j in range(len(idx_k)):
                # correlated entries
                x0 = stats.ztransform(data0_prune)
                x0 /= x0.size

                x1 = stats.ztransform(data1_prune[j, :])

                cc[j, ] = np.correlate(x0, x1, 'same')[lag_inds][::-1]

            cc_func_mean_k = cc.mean(axis=0)

            # for every distance, subtract baseline (mean value before time lag
            # 0)
            idx_bl = np.arange(0, int(len(lags) / 2.))
            baseline_k = np.mean(cc_func_mean_k[idx_bl])
            cc_func[k, :] = cc_func_mean_k - baseline_k

        cc_func_dic = {'cc_funcs': cc_func,
                       'distances_mm': distances,
                       'lags_ms': lags}
        return cc_func_dic

    def __merge_h5_files_populations_datatype(self, i, datatype):
        """
        Inner function to be used as argument of pt.parallelize_by_array()
        with array=datatypes.
        Corresponding outer function: self.__preprocess_data()

        Parameters
        ----------
        i
            Iterator of datatypes
            (to be set by outer parallel function).
        datatype
            Datatype to merge file across populations
            (to be set by outer parralel function).
        """
        print('  Merging .h5 files: ' + datatype)

        fn = os.path.join('processed_data', f'all_{datatype}.h5')

        f = h5py.File(fn, 'w')
        for X in self.X:
            fn_X = os.path.join('processed_data', f'{datatype}_{X}.h5')
            f_X = h5py.File(fn_X, 'r')
            f.copy(f_X[X], X)
            f_X.close()
            os.system('rm ' + fn_X)
        f.close()
        return<|MERGE_RESOLUTION|>--- conflicted
+++ resolved
@@ -599,18 +599,9 @@
             (data, (row, col)), shape=(map_x.size, sptrains_bintime.shape[1]),
             dtype=dtype).tocsr()
 
-<<<<<<< HEAD
-        try:
-            assert (sptrains_bintime.sum() == sptrains_csr.sum())
-        except AssertionError as ae:
-            raise ae(
-                'sptrains_bintime.sum()={0} != sptrains_coo.sum()={1}'.format(
-                    sptrains_bintime.sum(), sptrains_csr.sum()))
-=======
         assert sptrains_bintime.sum() == sptrains_csr.sum(), \
             'sptrains_bintime.sum()={0} != sptrains_csr.sum()={1}'.format(
             sptrains_bintime.sum(), sptrains_csr.sum())
->>>>>>> 1059b6b1
 
         return sptrains_csr
 
