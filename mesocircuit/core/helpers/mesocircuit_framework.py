"""PyNEST Mesocircuit: Helper Functions
---------------------------------------

General helper functions.

"""

import numpy as np
import parameters as ps
import os
import sys
import subprocess
import operator
import pickle
import json
import hashlib
import copy

from ..parameterization import helpers_network as helpnet

# default parameters
from ..parameterization.base_sim_params import sim_dict
from ..parameterization.base_network_params import net_dict
from ..parameterization.base_analysis_params import ana_dict
from ..parameterization.base_plotting_params import plot_dict


def evaluate_parameterspaces(
        custom_ps_dicts='', paramspace_keys=[], with_base_params=False):
    """
    Evaluates the parameter spaces as specified by the arguments.

    Parameters
    ----------
    custom_ps_dicts
        Dictonary defining custom parameter spaces to be evaluated.
        If no dictionary is given, i.e., custom_ps_dicts='', parameters are
        evaluated according to the base parameters (default='').
    paramspace_keys
        List of keys of parameter spaces defined in <filename>.py. Providing an
        empty list means that all keys are evaluated (default=[]).
    with_base_params
        Whether to include a parameter space with only base parameters
        (default=False).

    Returns
    -------
    parameterview
        Dictionary as overview. Keys are names of parameter spaces and values
        are lists of parameter set ids.

    """

    ps_dicts = {}

    if custom_ps_dicts != '':
        ps_dicts.update(custom_ps_dicts)
    if with_base_params:
        ps_dicts.update({'base': {}})

    # parameterspaces built with the parameters module and indexed by
    # paramspace_key
    parameterspaces = {}
    # overview of parameterspaces and corresponding ps_ids
    parameterview = {}

    for paramspace_key in sorted(ps_dicts):
        if (len(paramspace_keys) == 0 or  # all keys
            paramspace_key in paramspace_keys or  # selected key(s)
                paramspace_key == 'base'):  # base parameters if with_base_params
            parameterview[paramspace_key] = []

            parameterspaces[paramspace_key] = ps.ParameterSpace({})
            # start with default parameters and update
            for dic, vdic in zip(
                ['sim_dict', 'net_dict', 'ana_dict', 'plot_dict'],
                    [sim_dict, net_dict, ana_dict, plot_dict]):
                parameterspaces[paramspace_key][dic] = dict(
                    vdic)  # copy is needed
                if dic in ps_dicts[paramspace_key]:
                    parameterspaces[paramspace_key][dic].update(
                        ps_dicts[paramspace_key][dic])

            # only sim_dict and net_dict enable parameter spaces and are used to
            # compute a unique id
            dicts_unique = ['sim_dict', 'net_dict']
            sub_paramspace = ps.ParameterSpace(
                {k: parameterspaces[paramspace_key][k] for k in dicts_unique})

            for sub_paramset in sub_paramspace.iter_inner():
                ps_id = get_unique_id(sub_paramset)
                print('Evaluating parameters for ' + str(paramspace_key) +
                      ' - ' + str(ps_id) + '.')

                # readd ana_dict and plot_dict to get full paramset
                # (deep copy of sub_paramset is needed, otherwise changes to
                # paramset['sim_dict']['data_path'] survive iterations)
                paramset = {
                    **copy.deepcopy(sub_paramset),
                    'ana_dict': parameterspaces[paramspace_key]['ana_dict'],
                    'plot_dict': parameterspaces[paramspace_key]['plot_dict']}

                # add paramspace_key to data_path
                paramset['sim_dict']['data_path'] = os.path.join(
                    paramset['sim_dict']['data_path'], paramspace_key)

                evaluate_parameterset(ps_id, paramset)

                parameterview[paramspace_key].append([
                    paramset['sim_dict']['data_path'], ps_id])

    return parameterview


def evaluate_parameterset(ps_id, paramset):
    """
    Set paths, derive parameters and write jobscripts for this prameter set.

    Parameters
    ----------
    ps_id
        Unique parameter set id.
    paramset
        Parameter set corresponding to ps_id.

    """

    # set paths and create directories for parameters, jobscripts and
    # raw and processed output data
    for dname in \
        ['parameters', 'jobscripts', 'raw_data', 'processed_data', 'plots',
         'stdout']:
        path = os.path.join(paramset['sim_dict']['data_path'], dname, ps_id)
        if not os.path.isdir(path):
            os.makedirs(path)  # also creates sub directories
        paramset['sim_dict']['path_' + dname] = path

    # compute dependent network parameters
    paramset['net_dict'] = \
        helpnet.derive_dependent_parameters(paramset['net_dict'])

    # write final parameters to file
<<<<<<< HEAD
    for dic in ['sim_dict', 'net_dict', 'stim_dict', 'ana_dict', 'plot_dict']:
=======
    for dic in ['sim_dict', 'net_dict', 'ana_dict', 'plot_dict']:
>>>>>>> fbf8b7f4
        filename = os.path.join(paramset['sim_dict']['path_parameters'], dic)
        # pickle for machine readability
        with open(filename + '.pkl', 'wb') as f:
            pickle.dump(paramset[dic], f)
        # text for human readability
        with open(filename + '.txt', 'w') as f:
            json_dump = json.dumps(
                paramset[dic], cls=NumpyEncoder, indent=2, sort_keys=True)
            f.write(json_dump)

    # write jobscripts
    write_jobscript('network.sh', paramset)
    write_jobscript('analysis.sh', paramset)
    write_jobscript('lfp.sh', paramset)
    write_jobscript('plotting.sh', paramset)
    write_jobscript('analysis_and_plotting.sh', paramset)
    return


def write_jobscript(jsname, paramset):
    """
    Writes a jobscript for the given parameter set.

    Parameters
    ----------
    jsname
        String defining the jobscripts. Options are 'network.sh' and
        'analysis.sh'.
    paramset
        A parameter set.
    """

    if jsname == 'network.sh':
        run_py = ['run_network.py']
        dic = paramset['sim_dict']
    elif jsname == 'analysis.sh':
        run_py = ['run_analysis.py']
        dic = paramset['ana_dict']
    elif jsname == 'lfp.sh':
        run_py = ['run_lfp_simulation.py']
        dic = paramset['sim_dict']
    elif jsname == 'plotting.sh':
        run_py = ['run_plotting.py']
        dic = paramset['plot_dict']
    elif jsname == 'analysis_and_plotting.sh':
        run_py = ['run_analysis.py', 'run_plotting.py']
        dic = paramset['ana_dict']  # use configuration from analysis

    # computer-dependent run command
    if dic['computer'] == 'local':
        run_cmd = 'mpirun '
    elif dic['computer'] == 'jureca':
        run_cmd = 'srun '

    # define executable
    executable = [run_cmd + 'python3 -u ' + os.path.join(os.getcwd(), py) + ' ' +
                  paramset['sim_dict']['path_parameters'] for py in run_py]
    sep = '\n\n' + 'wait' + '\n\n'
    executable = sep.join(executable)

    # start jobscript
    jobscript = ('#!/bin/bash -x' + '\n')

    if dic['computer'] == 'local':
        jobscript += executable

    elif dic['computer'] == 'jureca':
        cores = 24
        # local_num_threads is only defined in sim_dict
        if 'local_num_threads' not in dic:
            threads = int(cores / dic['num_mpi_per_node'])
        else:
            threads = dic['local_num_threads']

        stdout = os.path.join(paramset['sim_dict']['path_stdout'],
                              jsname.split('.')[0] + '.txt')

        sbatch = (
            '#SBATCH --account=jinb33\n' +
            '#SBATCH --nodes={}\n'.format(dic['num_nodes']) +
            '#SBATCH --ntasks-per-node={}\n'.format(dic['num_mpi_per_node']) +
            '#SBATCH --cpus-per-task={}\n'.format(threads) +
            '#SBATCH --output={}\n'.format(stdout) +
            '#SBATCH --error={}\n'.format(stdout) +
            '#SBATCH --time={}\n'.format(dic['wallclock_time']) +
            '#SBATCH --partition=batch\n\n' +
            'export OMP_NUM_THREADS=${SLURM_CPUS_PER_TASK}\n\n')

        jobscript += sbatch
        jobscript += executable

    with open(os.path.join(paramset['sim_dict']['path_jobscripts'],
                           jsname), 'w') as f:
        f.write(jobscript)
    return


def get_unique_id(d):
    """
    Creates a unique hash key for an input dictionary.

    Parameters
    ----------
    d : dict
        E.g., parameter dictionary.

    Returns
    -------
    key : str
        Hash key.
    """
    d_sorted = sort_deep_dict(d)
    string = pickle.dumps(d_sorted)
    key = hashlib.md5(string).hexdigest()
    return key


def sort_deep_dict(d):
    """
    Sorts arbitrarily deep dictionaries into tuples.

    Parameter
    ---------
    d : dict

    Returns
    -------
    x : list of tuples of tuples of tuples ...
    """
    x = sorted(iter(list(d.items())), key=operator.itemgetter(0))
    for i, (key, value) in enumerate(x):
        if isinstance(value, dict) or isinstance(value, ps.ParameterSet):
            y = sorted(iter(list(value.items())), key=operator.itemgetter(0))
            x[i] = (key, y)
            for j, (k, v) in enumerate(y):
                if isinstance(v, dict) or isinstance(v, ps.ParameterSet):
                    y[j] = (k, sort_deep_dict(v))
    return x


def run_jobs(parameterview, jobscripts, run_type='run_locally',
             paramspace_keys=[]):
    """
    Submits given jobscripts of all parameter combinations in parameterview to
    JURECA.

    Parameters
    ----------
    parameterview
        returned by evaluate_parameterspaces()
    jobscripts
        list of jobscripts to be submitted,
        e.g., ['network.sh', 'analysis_plotting.sh'].
        If multiple scripts are given, they will be executed in the given order,
        (on JURECA combined as job arrays).
    run_type
        'run_locally' executes all jobscripts one after the other.
        'submit_jureca' submits all jobscripts to jureca.
    paramspace_keys
        List of keys of parameter spaces to run jobs of. Providing an
        empty list means that all keys are evaluated (default=[])
    """
    submitted_jobs = []
    for paramspace_key in parameterview.keys():
        if paramspace_keys != [] and paramspace_key not in paramspace_keys:
            pass
        else:
            for data_path, ps_id in parameterview[paramspace_key]:
                if ps_id in submitted_jobs:
                    pass
                else:
                    jobs = [
                        os.path.join(
                            data_path,
                            'jobscripts',
                            ps_id,
                            js) for js in jobscripts]

                    job_spec = ' for ' + paramspace_key + ' - ' + ps_id + '.'

                    # run locally one job after the other
                    if run_type == 'run_locally':
                        for i, js in enumerate(jobs):
                            print('Running ' + jobscripts[i] + job_spec)
                            os.system('sh ' + js)

                    # submit jobs to jureca
                    elif run_type == 'submit_jureca':
                        # submit first job
                        print('Submitting ' + jobscripts[0] + job_spec)
                        submit = 'sbatch ' + jobs[0]
                        output = subprocess.getoutput(submit)
                        print(output)
                        jobid = output.split(' ')[-1]
                        # submit potential following jobs with dependency
                        if len(jobs) > 1:
                            for i, js in enumerate(jobs[1:]):
                                print('Submitting ' +
                                      jobscripts[i + 1] + job_spec)
                                submit = 'sbatch --dependency=afterok:' + jobid + ' ' + js
                                output = subprocess.getoutput(submit)
                                print(output)
                                jobid = output.split(' ')[-1]
                    submitted_jobs.append(ps_id)
    return


class NumpyEncoder(json.JSONEncoder):
    """
    JSON encoder for numpy types.
    """

    def default(self, obj):
        if isinstance(obj, np.integer):
            return int(obj)
        elif isinstance(obj, np.floating):
            return float(obj)
        elif isinstance(obj, np.ndarray):
            return obj.tolist()

        return json.JSONEncoder.default(self, obj)<|MERGE_RESOLUTION|>--- conflicted
+++ resolved
@@ -140,11 +140,7 @@
         helpnet.derive_dependent_parameters(paramset['net_dict'])
 
     # write final parameters to file
-<<<<<<< HEAD
-    for dic in ['sim_dict', 'net_dict', 'stim_dict', 'ana_dict', 'plot_dict']:
-=======
     for dic in ['sim_dict', 'net_dict', 'ana_dict', 'plot_dict']:
->>>>>>> fbf8b7f4
         filename = os.path.join(paramset['sim_dict']['path_parameters'], dic)
         # pickle for machine readability
         with open(filename + '.pkl', 'wb') as f:
