"""PyNEST Mesocircuit: Helper Functions
---------------------------------------

General helper functions.

"""

import numpy as np
import parameters as ps
import os
import sys
import subprocess
import operator
import pickle
import json
import hashlib
import copy

from ..parameterization import helpers_network as helpnet

# default parameters
from ..parameterization.base_sim_params import sim_dict
from ..parameterization.base_network_params import net_dict
from ..parameterization.base_analysis_params import ana_dict
from ..parameterization.base_plotting_params import plot_dict


def evaluate_parameterspaces(
        custom_ps_dicts='', paramspace_keys=[], with_base_params=False):
    """
    Evaluates the parameter spaces as specified by the arguments.

    Parameters
    ----------
    custom_ps_dicts
        Dictonary defining custom parameter spaces to be evaluated.
        If no dictionary is given, i.e., custom_ps_dicts='', parameters are
        evaluated according to the base parameters (default='').
    paramspace_keys
        List of keys of parameter spaces defined in <filename>.py. Providing an
        empty list means that all keys are evaluated (default=[]).
    with_base_params
        Whether to include a parameter space with only base parameters
        (default=False).

    Returns
    -------
    parameterview
        Dictionary as overview. Keys are names of parameter spaces and values
        are lists of parameter set ids.

    """

    ps_dicts = {}

    if custom_ps_dicts != '':
        ps_dicts.update(custom_ps_dicts)
    if with_base_params:
        ps_dicts.update({'base': {}})

    # parameterspaces built with the parameters module and indexed by
    # paramspace_key
    parameterspaces = {}
    # overview of parameterspaces and corresponding ps_ids
    parameterview = {}

    for paramspace_key in sorted(ps_dicts):
        if (len(paramspace_keys) == 0 or  # all keys
            paramspace_key in paramspace_keys or  # selected key(s)
                paramspace_key == 'base'):  # base parameters if with_base_params
            parameterview[paramspace_key] = []

            parameterspaces[paramspace_key] = ps.ParameterSpace({})
            # start with default parameters and update
            for dic, vdic in zip(
                ['sim_dict', 'net_dict', 'ana_dict', 'plot_dict'],
                    [sim_dict, net_dict, ana_dict, plot_dict]):
                parameterspaces[paramspace_key][dic] = dict(
                    vdic)  # copy is needed
                if dic in ps_dicts[paramspace_key]:
                    parameterspaces[paramspace_key][dic].update(
                        ps_dicts[paramspace_key][dic])

            # only sim_dict and net_dict enable parameter spaces and are used to
            # compute a unique id
            dicts_unique = ['sim_dict', 'net_dict']
            sub_paramspace = ps.ParameterSpace(
                {k: parameterspaces[paramspace_key][k] for k in dicts_unique})

            for sub_paramset in sub_paramspace.iter_inner():
                ps_id = get_unique_id(sub_paramset)
                print('Evaluating parameters for ' + str(paramspace_key) +
                      ' - ' + str(ps_id) + '.')

                # readd ana_dict and plot_dict to get full paramset
                # (deep copy of sub_paramset is needed, otherwise changes to
                # paramset['sim_dict']['data_path'] survive iterations)
                paramset = {
                    **copy.deepcopy(sub_paramset),
                    'ana_dict': parameterspaces[paramspace_key]['ana_dict'],
                    'plot_dict': parameterspaces[paramspace_key]['plot_dict']}

                # add paramspace_key to data_path
                paramset['sim_dict']['data_path'] = os.path.join(
                    paramset['sim_dict']['data_path'], paramspace_key)

                evaluate_parameterset(ps_id, paramset)

                parameterview[paramspace_key].append([
                    paramset['sim_dict']['data_path'], ps_id])

    return parameterview


def evaluate_parameterset(ps_id, paramset):
    """
    Set paths, derive parameters and write jobscripts for this prameter set.

    Parameters
    ----------
    ps_id
        Unique parameter set id.
    paramset
        Parameter set corresponding to ps_id.

    """

    # set paths and create directories for parameters, jobscripts and
    # raw and processed output data
    for dname in \
        ['parameters', 'jobscripts', 'raw_data', 'processed_data', 'plots',
         'stdout']:
        path = os.path.join(paramset['sim_dict']['data_path'], dname, ps_id)
        if not os.path.isdir(path):
            os.makedirs(path)  # also creates sub directories
        paramset['sim_dict']['path_' + dname] = path

    # compute dependent network parameters
    paramset['net_dict'] = \
        helpnet.derive_dependent_parameters(paramset['net_dict'])

    # write final parameters to file
<<<<<<< HEAD
    for dic in ['sim_dict', 'net_dict', 'stim_dict', 'ana_dict', 'plot_dict']:
=======
    for dic in ['sim_dict', 'net_dict', 'ana_dict', 'plot_dict']:
>>>>>>> fbf8b7f4
        filename = os.path.join(paramset['sim_dict']['path_parameters'], dic)
        # pickle for machine readability
        with open(filename + '.pkl', 'wb') as f:
            pickle.dump(paramset[dic], f)
        # text for human readability
        with open(filename + '.txt', 'w') as f:
            json_dump = json.dumps(
                paramset[dic], cls=NumpyEncoder, indent=2, sort_keys=True)
            f.write(json_dump)

    # write jobscripts
    write_jobscript('network.sh', paramset)
    write_jobscript('analysis.sh', paramset)
    write_jobscript('plotting.sh', paramset)
    write_jobscript('analysis_and_plotting.sh', paramset)
    return


def write_jobscript(jsname, paramset):
    """
    Writes a jobscript for the given parameter set.

    Parameters
    ----------
    jsname
        String defining the jobscripts. Options are 'network.sh' and
        'analysis.sh'.
    paramset
        A parameter set.
    """

    if jsname == 'network.sh':
        run_py = ['run_network.py']
        dic = paramset['sim_dict']
    elif jsname == 'analysis.sh':
        run_py = ['run_analysis.py']
        dic = paramset['ana_dict']
    elif jsname == 'plotting.sh':
        run_py = ['run_plotting.py']
        dic = paramset['plot_dict']
    elif jsname == 'analysis_and_plotting.sh':
        run_py = ['run_analysis.py', 'run_plotting.py']
        dic = paramset['ana_dict']  # use configuration from analysis

    # computer-dependent run command
    if dic['computer'] == 'local':
        run_cmd = 'mpirun '
    elif dic['computer'] == 'jureca':
        run_cmd = 'srun '

    # define executable
    executable = [run_cmd + 'python3 ' + os.path.join(os.getcwd(), py) + ' ' +
                  paramset['sim_dict']['path_parameters'] for py in run_py]
    sep = '\n\n' + 'wait' + '\n\n'
    executable = sep.join(executable)

    # start jobscript
    jobscript = ('#!/bin/bash -x' + '\n')

    if dic['computer'] == 'local':
        jobscript += executable

    elif dic['computer'] == 'jureca':
        cores = 24
        # local_num_threads is only defined in sim_dict
        if 'local_num_threads' not in dic:
            threads = int(cores / dic['num_mpi_per_node'])
        else:
            threads = dic['local_num_threads']

        stdout = os.path.join(paramset['sim_dict']['path_stdout'],
                              jsname.split('.')[0] + '.txt')

        sbatch = (
            '#SBATCH --account=jinb33\n' +
            '#SBATCH --nodes={}\n'.format(dic['num_nodes']) +
            '#SBATCH --ntasks-per-node={}\n'.format(dic['num_mpi_per_node']) +
            '#SBATCH --cpus-per-task={}\n'.format(threads) +
            '#SBATCH --output={}\n'.format(stdout) +
            '#SBATCH --error={}\n'.format(stdout) +
            '#SBATCH --time={}\n'.format(dic['wallclock_time']) +
            '#SBATCH --partition=batch\n\n' +
            'export OMP_NUM_THREADS=${SLURM_CPUS_PER_TASK}\n\n')

        jobscript += sbatch
        jobscript += executable

    with open(os.path.join(paramset['sim_dict']['path_jobscripts'],
                           jsname), 'w') as f:
        f.write(jobscript)
    return


def get_unique_id(d):
    """
    Creates a unique hash key for an input dictionary.

    Parameters
    ----------
    d : dict
        E.g., parameter dictionary.

    Returns
    -------
    key : str
        Hash key.
    """
    d_sorted = sort_deep_dict(d)
    string = pickle.dumps(d_sorted)
    key = hashlib.md5(string).hexdigest()
    return key


def sort_deep_dict(d):
    """
    Sorts arbitrarily deep dictionaries into tuples.

    Parameter
    ---------
    d : dict

    Returns
    -------
    x : list of tuples of tuples of tuples ...
    """
    x = sorted(iter(list(d.items())), key=operator.itemgetter(0))
    for i, (key, value) in enumerate(x):
        if isinstance(value, dict) or isinstance(value, ps.ParameterSet):
            y = sorted(iter(list(value.items())), key=operator.itemgetter(0))
            x[i] = (key, y)
            for j, (k, v) in enumerate(y):
                if isinstance(v, dict) or isinstance(v, ps.ParameterSet):
                    y[j] = (k, sort_deep_dict(v))
    return x


def run_jobs(parameterview, jobscripts, run_type='run_locally',
             paramspace_keys=[]):
    """
    Submits given jobscripts of all parameter combinations in parameterview to
    JURECA.

    Parameters
    ----------
    parameterview
        returned by evaluate_parameterspaces()
    jobscripts
        list of jobscripts to be submitted,
        e.g., ['network.sh', 'analysis_plotting.sh'].
        If multiple scripts are given, they will be executed in the given order,
        (on JURECA combined as job arrays).
    run_type
        'run_locally' executes all jobscripts one after the other.
        'submit_jureca' submits all jobscripts to jureca.
    paramspace_keys
        List of keys of parameter spaces to run jobs of. Providing an
        empty list means that all keys are evaluated (default=[])
    """
    submitted_jobs = []
    for paramspace_key in parameterview.keys():
        if paramspace_keys != [] and paramspace_key not in paramspace_keys:
            pass
        else:
            for data_path, ps_id in parameterview[paramspace_key]:
                if ps_id in submitted_jobs:
                    pass
                else:
                    jobs = [
                        os.path.join(
                            data_path,
                            'jobscripts',
                            ps_id,
                            js) for js in jobscripts]

                    job_spec = ' for ' + paramspace_key + ' - ' + ps_id + '.'

                    # run locally one job after the other
                    if run_type == 'run_locally':
                        for i, js in enumerate(jobs):
                            print('Running ' + jobscripts[i] + job_spec)
                            os.system('sh ' + js)

                    # submit jobs to jureca
                    elif run_type == 'submit_jureca':
                        # submit first job
                        print('Submitting ' + jobscripts[0] + job_spec)
                        submit = 'sbatch ' + jobs[0]
                        output = subprocess.getoutput(submit)
                        print(output)
                        jobid = output.split(' ')[-1]
                        # submit potential following jobs with dependency
                        if len(jobs) > 1:
                            for i, js in enumerate(jobs[1:]):
                                print('Submitting ' +
                                      jobscripts[i + 1] + job_spec)
                                submit = 'sbatch --dependency=afterok:' + jobid + ' ' + js
                                output = subprocess.getoutput(submit)
                                print(output)
                                jobid = output.split(' ')[-1]
                    submitted_jobs.append(ps_id)
    return


class NumpyEncoder(json.JSONEncoder):
    """
    JSON encoder for numpy types.
    """

    def default(self, obj):
        if isinstance(obj, np.integer):
            return int(obj)
        elif isinstance(obj, np.floating):
            return float(obj)
        elif isinstance(obj, np.ndarray):
            return obj.tolist()

        return json.JSONEncoder.default(self, obj)<|MERGE_RESOLUTION|>--- conflicted
+++ resolved
@@ -15,6 +15,7 @@
 import json
 import hashlib
 import copy
+import shutil
 
 from ..parameterization import helpers_network as helpnet
 
@@ -140,11 +141,7 @@
         helpnet.derive_dependent_parameters(paramset['net_dict'])
 
     # write final parameters to file
-<<<<<<< HEAD
-    for dic in ['sim_dict', 'net_dict', 'stim_dict', 'ana_dict', 'plot_dict']:
-=======
     for dic in ['sim_dict', 'net_dict', 'ana_dict', 'plot_dict']:
->>>>>>> fbf8b7f4
         filename = os.path.join(paramset['sim_dict']['path_parameters'], dic)
         # pickle for machine readability
         with open(filename + '.pkl', 'wb') as f:
@@ -189,15 +186,28 @@
         run_py = ['run_analysis.py', 'run_plotting.py']
         dic = paramset['ana_dict']  # use configuration from analysis
 
-    # computer-dependent run command
-    if dic['computer'] == 'local':
-        run_cmd = 'mpirun '
-    elif dic['computer'] == 'jureca':
-        run_cmd = 'srun '
+    # MPI executables
+    run_cmd = None
+    for mpiexec in ['srun', 'mpirun', 'mpiexec']:
+        if shutil.which(mpiexec) is not None:
+            run_cmd = mpiexec
+            break
+
+    # MPI executable arguments
+    if run_cmd in ['mpirun', 'mpiexec']:
+        if sys.platform == 'darwin':
+            run_cmd_arg = '-n $(sysctl -n hw.physicalcpu)'
+        elif sys.platform == 'linux':
+            run_cmd_arg = '-n $(nproc)'
+    else:
+        run_cmd_arg = None
 
     # define executable
-    executable = [run_cmd + 'python3 ' + os.path.join(os.getcwd(), py) + ' ' +
-                  paramset['sim_dict']['path_parameters'] for py in run_py]
+    executable = [' '.join([run_cmd, run_cmd_arg, 'python3',
+                            os.path.join(os.getcwd(), py),
+                            paramset['sim_dict']['path_parameters']])
+                  for py in run_py]
+
     sep = '\n\n' + 'wait' + '\n\n'
     executable = sep.join(executable)
 
