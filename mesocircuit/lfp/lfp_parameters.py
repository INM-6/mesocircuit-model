--- conflicted
+++ resolved
@@ -247,20 +247,6 @@
             # dendrite line sources, soma as sphere source (Linden2014)
             method='root_as_point',
         ),
-<<<<<<< HEAD
-        laminarProbeParams=dict(
-            x=np.zeros(16),
-            y=np.zeros(16),
-            z=-np.mgrid[0:16] * 100,
-            sigma=0.3,
-            N=np.array([[1, 0, 0]] * 16),
-            r=7.5,
-            n=50,
-            seedvalue=None,
-            method='root_as_point',
-        ),
-=======
->>>>>>> 670a5a7e
         electrodeFile='PeriodicLFP_sum.h5',
         CSDParams=dict(
             # volumetric bin edges
