--- conflicted
+++ resolved
@@ -63,15 +63,9 @@
     # latter is also assumed.
     'ccs_num_neurons': 512,
     # time interval for computing correlation coefficients (in ms).
-<<<<<<< HEAD
-    # a good choice is equal to the refractory time. 
-    # Can also be an iterable list of time intervals.
-    'ccs_time_interval': 2.0,
-=======
     # a good choice is equal to the refractory time.
     # it can also be an iterable list of time intervals, e.g., [2., 50., 200.]
-    'ccs_time_interval': 2.,
->>>>>>> fa260e59
+    'ccs_time_interval': 2.0,
 
     # number of data points used in each block for the FFT
     'psd_NFFT': 512,
