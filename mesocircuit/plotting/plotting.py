"""Plotting
-----------

Functions starting with 'plot_' plot to a gridspec cell and are used in
figures.py.
"""

from mesocircuit.parameterization.base_plotting_params import rcParams
from re import I
import matplotlib.patheffects as PathEffects
from matplotlib.patches import Rectangle
from matplotlib.ticker import MaxNLocator
from mpl_toolkits.axes_grid1 import make_axes_locatable
import matplotlib.gridspec as gridspec
import matplotlib.pyplot as plt
import matplotlib.colors as mc
import colorsys
from mpi4py import MPI
import os
import warnings
import h5py
import numpy as np
import matplotlib
from scipy.optimize import curve_fit
from mesocircuit.helpers.io import load_h5_to_sparse_X

matplotlib.rcParams.update(rcParams)

# initialize MPI
COMM = MPI.COMM_WORLD
SIZE = COMM.Get_size()
RANK = COMM.Get_rank()


def plot_raster(
        gs,
        all_sptrains,
        all_pos_sorting_arrays,
        populations,
        pop_colors,
        pop_labels,
        time_step,
        time_interval,
        sample_step,
        xticklabels=True,
        xlabel=True,
        yticks=True,
        yticklabels=True,
        markersize_scale=0.25,
        axvline=None,
        randomize_neuronids=False,
        random_seed=567):
    """
    Plots spike raster to gridspec cell.

    Neurons are sorted according to sorting_axis applied in
    all_pos_sorting_arrays if randomize_neuronids=False.

    Parameters
    ----------
    gs
        A gridspec cell to plot into.
    all_sptrains
        Open h5 file with all spike trains.
    all_pos_sorting_arrays
        Open h5 file with position sorting arrays.
    populations
        List of population names.
    pop_colors
        Population colors.
    pop_labels
        Population labels.
    time_step
        Time step corresponding to spike trains.
    time_interval
        Time interval to plot.
    sample_step
        Every sample_step'th neuron is shown (default being 1 means that all
        neurons are shown).
    xticklabels
        Boolean indicating if x-ticklabels shall be plotted.
    xlabel
        Boolean indicating if x-label shall be plotted.
    yticklabels
        Boolean indicating if y-ticklabels shall be plotted.
    markersize_scale
        Scaling factor for marker size.
    axvhline
        Time point of vertical line in ms.
    randomize_neuronids
        Whether to scramble neuron ids.
    random_seed
        Random seed used to scramble neuron ids.

    Returns
    -------
    ax
        Axis to put a label to.
    """
    nums_shown = []
    yticks = []
    ax = plt.subplot(gs)
    for i, X in enumerate(populations):
        data = load_h5_to_sparse_X(X, all_sptrains)

        # slice according to time interval
        time_indices = np.arange(
            time_interval[0] / time_step,
            time_interval[1] / time_step).astype(int)
        data = data[:, time_indices]

        # deterministically randomize neuron ids
        if randomize_neuronids:
            np.random.seed(random_seed)
            rnd_indices = np.arange(np.shape(data)[0])
            np.random.shuffle(rnd_indices)
            data = data[rnd_indices, :]
        # sort according to spatial axis
        else:
            space_indices = all_pos_sorting_arrays[X][()]
            data = data[space_indices, :]

        # subsample if specified
        if sample_step > 1:
            sample_indices = np.zeros(data.shape[0], dtype=bool)
            sample_indices[::sample_step] = True
            data = data[sample_indices, :]

        # final number of neurons to be shown
        num_neurons = data.shape[0]

        # get x,y indices and plot
        y, x = np.nonzero(data.toarray())
        ax.plot(x * time_step + time_interval[0],
                -(np.sum(nums_shown) + y),
                marker='$.$',
                markersize=matplotlib.rcParams['lines.markersize'] *
                markersize_scale,
                color=pop_colors[i],
                markeredgecolor='none',
                linestyle='',
                rasterized=True)
        nums_shown.append(num_neurons)
        yticks.append(-np.sum(nums_shown) + 0.5 * nums_shown[-1])

    # draw lines to separate populations on top
    for i, X in enumerate(populations[:-1]):
        ax.plot(time_interval, [-np.sum(nums_shown[:i + 1])] * 2,
                'k',
                linewidth=matplotlib.rcParams['axes.linewidth'])

    if axvline:
        plt.axvline(x=axvline, color='k')

    ax.set_xlim(time_interval[0], time_interval[1])
    ax.set_ylim(-np.sum(nums_shown), 0)

    ax.set_yticks(yticks)

    if xlabel:
        ax.set_xlabel('time (ms)')
    if not xticklabels:
        ax.set_xticklabels([])
    if yticklabels:
        ax.set_yticklabels(pop_labels[:len(nums_shown)])
    else:
        ax.set_yticklabels([])
    return ax


def plot_statistics_overview(
        gs, all_FRs, all_LVs, all_CCs, all_PSDs,
        populations, plot_dict,
        ylims_boxcharts_FRs=False,
        ylims_boxcharts_LVs=False,
        ylims_boxcharts_CCs=False,
        ylims_PSDs=False):
    """
    Plots statisctis overview for firing rates, local coefficients of variation,
    correlation coefficients, and power spectral densities.

    Parameters
    ----------
    gs
        A gridspec cell to plot into.
    all_FRs
        Open h5 file with firing rates.
    all_LVs
        Open h5 file with local coefficients of variation.
    all_CCs
        Open h5 file with correlation coefficients.
    all_PSDs
        Open h5 file with power spectral densities.
    populations
        List of population names.
    plot_dict
        Dictionary with plotting parameters.
    ylims_boxcharts_FRs
        Y-limits for boxcharts showing firing rates.
    ylims_boxcharts_LVs
        Y-limits for boxcharts showing local coefficients of variation.
    ylims_boxcharts_CCs
        Y-limits for boxcharts showing correlation coefficients.
    ylims_PSDs
        Y-limits for boxcharts showing power spectral densities.

    Returns
    -------
        axes
            Axes to put labels to.
    """
    axes = [0] * 7
    gs_cols = gridspec.GridSpecFromSubplotSpec(1, 12, subplot_spec=gs,
                                               wspace=0.5)

    # column 0: boxcharts
    gs_c0 = gridspec.GridSpecFromSubplotSpec(
        3, 1, subplot_spec=gs_cols[0, :2], hspace=0.5)

    # top: FRs
    print('  Plotting boxcharts: rates')
    axes[0] = plot_boxcharts(gs_c0[0, 0],
                             all_FRs,
                             populations,
                             pop_labels=plot_dict['pop_labels'],
                             pop_colors=plot_dict['pop_colors'],
                             xlabel='', ylabel=r'$FR$ (spikes/s)',
                             xticklabels=False,
                             ylims=ylims_boxcharts_FRs)

    # middle: LVs
    print('  Plotting boxcharts: LVs')
    axes[1] = plot_boxcharts(gs_c0[1, 0],
                             all_LVs,
                             populations,
                             pop_labels=plot_dict['pop_labels'],
                             pop_colors=plot_dict['pop_colors'],
                             xlabel='', ylabel=r'$LV$',
                             xticklabels=False,
                             ylims=ylims_boxcharts_LVs)

    # bottom: CCs
    print('  Plotting boxcharts: CCs')
    axes[2] = plot_boxcharts(gs_c0[2, 0],
                             all_CCs,
                             populations,
                             pop_labels=plot_dict['pop_labels'],
                             pop_colors=plot_dict['pop_colors'],
                             xlabel='', ylabel=r'$CC$',
                             ylims=ylims_boxcharts_CCs)

    # columns 1, 2, 3: distributions

    # bins used in distribution in [0,1]
    bins_unscaled = (np.arange(0, plot_dict['distr_num_bins'] + 1) /
                     plot_dict['distr_num_bins'])

    # left: FRs
    print('  Plotting distributions: FRs')
    axes[3] = plot_layer_panels(gs_cols[0, 3:5],
                                xlabel=r'$FR$ (spikes/s)',
                                plotfunc=plotfunc_distributions,
                                populations=populations,
                                layer_labels=plot_dict['layer_labels'],
                                pop_colors=plot_dict['pop_colors'],
                                bins=bins_unscaled *
                                plot_dict['distr_max_rate'],
                                data=all_FRs,
                                MaxNLocatorNBins=3,
                                ylabel='p (a.u.)')

    # middle: LVs
    print('  Plotting distributions: LVs')
    axes[4] = plot_layer_panels(gs_cols[0, 5:7],
                                xlabel=r'$LV$',
                                plotfunc=plotfunc_distributions,
                                populations=populations,
                                layer_labels=plot_dict['layer_labels'],
                                pop_colors=plot_dict['pop_colors'],
                                bins=bins_unscaled * plot_dict['distr_max_lv'],
                                data=all_LVs,
                                MaxNLocatorNBins=3)

    # right: CCs
    print('  Plotting distributions: CCs')
    axes[5] = plot_layer_panels(gs_cols[0, 7:9],
                                xlabel=r'$CC$',
                                plotfunc=plotfunc_distributions,
                                populations=populations,
                                layer_labels=plot_dict['layer_labels'],
                                pop_colors=plot_dict['pop_colors'],
                                bins=2. * (bins_unscaled - 0.5) *
                                plot_dict['distr_max_cc'],
                                data=all_CCs,
                                MaxNLocatorNBins=2)

    # column 4: PSDs
    print('  Plotting PSDs')
    axes[6] = plot_layer_panels(gs_cols[0, 10:],
                                xlabel='frequency (Hz)', ylabel=r'$PSD$ (s$^{-2}$/Hz)',
                                plotfunc=plotfunc_PSDs,
                                populations=populations,
                                layer_labels=plot_dict['layer_labels'],
                                pop_colors=plot_dict['pop_colors'],
                                psd_max_freq=plot_dict['psd_max_freq'],
                                data=all_PSDs,
                                ylims=ylims_PSDs)
    return axes


def plot_spatial_snapshots(
        gs,
        all_inst_rates_bintime_binspace,
        populations,
        binsize_time,
        space_bins,
        pop_labels,
        snapshots_max_rate,
        orientation='horizontal',
        start_time=1000.,  # ms
        step=1,  # multiplication
        nframes=30,
        tickstep=2,
        cbar=True,
        cbar_orientation='horizontal',
        cbar_size='5%',
        cbar_pad=0.4):
    """
    Plots a sequence of snapshots of spatiotemporally binned firing rates.

    Parameters
    ----------
    gs
        A gridspec cell to plot into.
    all_inst_rates_bintime_binspace
        Open h5 file with all instantaneous firing rates binned in time and
        space.
    populations
        List of population names.
    binsize_time
        Temporal bin size in ms.
    space_bins
        Spatial bins.
    orientation
        Vertical or horizontal plot.
    start_time
        Start time in ms.
    step
        Step between individual frames.
    nframes
        Number of frames to show.
    tickstep
        Step of showing ticks.
    cbar
        Whether to plot a color bar.
    cbar_orientation
        Orientation of the color bar.
    cbar_size
        Width (or height) of the color bar in %.
    cbar_pad
        Pad of the color bar.

    Returns
    -------
    ax
        Axis to put a label to.
    """

    start_frame = int(start_time / binsize_time)
    end_frame = start_frame + (nframes - 1) * step
    times = np.arange(start_frame, end_frame + 1, step) * binsize_time

    numbins = space_bins.size - 1

    # minimum rate a bit below 0 to avoid issues with cmap.set_under()
    vmin = -0.001
    # separator between sub-panels masked with cmap.set_under()
    val_sep = -1

    for X in populations:
        data = load_h5_to_sparse_X(X, all_inst_rates_bintime_binspace)
        data = data[:, start_frame:end_frame + 1:step].toarray()
        data = data.reshape((numbins, -1, data.shape[-1]))

        # append frames as columns
        separator_frames = np.array([val_sep] * (numbins)).reshape(-1, 1)
        data0 = np.concatenate((data[:, :, 0], separator_frames), axis=1)
        for n in np.arange(nframes - 1):
            data_apnd = np.concatenate((data0, data[:, :, n + 1]), axis=1)
            data0 = np.concatenate((data_apnd, separator_frames), axis=1)

        # append populations as rows
        separator_pops = np.array(
            [val_sep] * np.shape(data_apnd)[1]).reshape(1, -1)
        if X == populations[0]:
            plot_data0 = np.concatenate(
                (data_apnd, separator_pops), axis=0)
        else:
            plot_data = np.concatenate((plot_data0, data_apnd), axis=0)
            plot_data0 = np.concatenate(
                (plot_data, separator_pops), axis=0)

    # ticks dependent on number of spatial bins
    # (set up for default horizontal orientation)
    xy_ticks = [numbins / 2.]
    for t in np.arange(np.max([nframes - 1, len(populations) - 1])):
        xy_ticks.append(xy_ticks[-1] + numbins + 1.)

    xticks = xy_ticks[:nframes:tickstep]
    ticklabels = times[::tickstep]
    if (int(ticklabels[0]) == ticklabels[0] and
            int(ticklabels[1]) == ticklabels[1]):
        ticklabels = ticklabels.astype(int)

    ax = plt.subplot(gs)

    cmap = matplotlib.cm.get_cmap('Greys').copy()
    cmap.set_under(color='black')

    if orientation == 'horizontal':
        im = ax.imshow(plot_data, interpolation='nearest', cmap=cmap,
                       vmin=vmin,
                       vmax=snapshots_max_rate)
        ax.set_xticks(xticks)
        ax.set_xticklabels(ticklabels)
        ax.set_xlabel('time (ms)')

        ax.set_yticks(xy_ticks[:len(populations)])
        ax.set_yticklabels(pop_labels[:len(populations)])

    elif orientation == 'vertical':
        im = ax.imshow(plot_data.T, interpolation='nearest', cmap=cmap,
                       vmin=vmin,
                       vmax=snapshots_max_rate,
                       origin='lower')
        ax.set_yticks(xticks)
        ax.set_yticklabels(ticklabels)
        ax.set_ylabel('time (ms)')

        ax.set_xticks(xy_ticks[:len(populations)])
        ax.set_xticklabels(pop_labels[:len(populations)],
                           rotation=90)

    if cbar:
        cbar_label = r'$FR$ (spikes/s)'
        if cbar_orientation == 'horizontal':

            colorbar(ax, im, cbar_label, axis='bottom',
                     size=cbar_size,
                     pad=cbar_pad,
                     orientation='horizontal', extend='max')
        elif cbar_orientation == 'vertical':

            colorbar(ax, im, cbar_label, axis='right',
                     size=cbar_size,
                     pad=cbar_pad,
                     orientation='vertical', extend='max')

    return ax


def plot_population_panels_2cols(
        gs,
        plotfunc,
        populations,
        layer_labels,
        data2d,
        pop_colors,
        xlabel='',
        ylabel='',
        wspace=0.3,
        **kwargs):
    """
    Generic function to plot 2 columns of panels for an even number of populations.
    Multiple curves per population are possible.
    """
    ncols = int(np.floor(np.sqrt(len(populations))))
    nrows = len(populations) // ncols
    gsf = gridspec.GridSpecFromSubplotSpec(
        nrows, ncols, subplot_spec=gs, wspace=wspace)

    for i, X in enumerate(populations):
        # select subplot
        ax = plt.subplot(gsf[i])
        for loc in ['top', 'right']:
            ax.spines[loc].set_color('none')

        # iterate over 2 dimensional data
        num = len(data2d)
        for j in np.arange(num):
            colors = [adjust_lightness(c, 1-j/(num-1)) for c in pop_colors]
            plotfunc(ax, X, i, data=data2d[j],
                     pop_colors=colors, **kwargs)

        layer = layer_labels[int(i / 2.)]
        if i == 0:
            ax.set_title('E')
            ax.set_ylabel(ylabel + '\n' + layer)
            ax_label = ax
        if i % ncols == 0 and i != 0:
            ax.set_ylabel(layer)

        if i == 1:
            ax.set_title('I')

        if i % ncols > 0:
            ax.set_yticklabels([])

        if i >= len(populations) - 2:
            ax.set_xlabel(xlabel)
        else:
            ax.set_xticklabels([])

    return ax_label


def plot_cross_correlation_functions(
        gs,
        layer_labels,
        all_cross_correlation_functions,
        pop_colors,
        lag_max_plot=None,
        scale_exp_plot=5,
        cc_max_plot=[-2.5, 3.5]):
    """
    """
    spcorrs = all_cross_correlation_functions

    # average cross-correlation functions
    spcorrs_mean = {}
    for X, Y in zip(['L23E', 'L23E', 'L23I',
                    'L4E', 'L4E', 'L4I',
                     'L5E', 'L5E', 'L5I',
                     'L6E', 'L6E', 'L6I'],
                    ['L23E', 'L23I', 'L23I',
                    'L4E', 'L4I', 'L4I',
                     'L5E', 'L5I', 'L5I',
                     'L6E', 'L6I', 'L6I']):

        spcorrs_mean[f'{X}:{Y}'] = spcorrs[f'{X}:{Y}'][()].mean(axis=0)

    # which time lags to plot
    lag_times = np.array(spcorrs['lag_times'])
    if not lag_max_plot:
        lag_max = lag_times[-1]
    else:
        lag_max = lag_max_plot
    inds = (lag_times >= -lag_max) & (lag_times <= lag_max)

    gsf = gridspec.GridSpecFromSubplotSpec(
        2, 2, subplot_spec=gs, hspace=0.5, wspace=0.5)

    for i, L in enumerate(['L23', 'L4', 'L5', 'L6']):
        ax = plt.subplot(gsf[i])

        for loc in ['top', 'right']:
            ax.spines[loc].set_color('none')

        for j, key in enumerate([f'{L}E:{L}E', f'{L}E:{L}I', f'{L}I:{L}I']):
            XY = key.split(':')
            if XY[0][-1] == 'E' and XY[1][-1] == 'E':
                color = pop_colors[::2][i]
            elif XY[0][-1] == 'I' and XY[1][-1] == 'I':
                color = pop_colors[1::2][i]
            else:
                color = 'k'

            if L == 'L23':
                label = 'L2/3' + XY[0][-1] + ':' + 'L2/3' + XY[1][-1]
            else:
                label = key

            ax.plot(lag_times[inds],
                    spcorrs_mean[key][inds] * 10**(scale_exp_plot),
                    color=color,
                    label=f'{XY[0][-1]}:{XY[1][-1]}')

        ax.set_ylim(cc_max_plot[0], cc_max_plot[1])

        ax.set_title(layer_labels[i])
        ax.axhline(y=0, color="grey", ls=':')
        ax.axvline(x=0, color="grey", ls=':')
        ax.legend(frameon=False,
                  loc='center', bbox_to_anchor=(1., 0.8),
                  fontsize=matplotlib.rcParams['font.size'] * 0.8)

        if i == 0:
            ax_label = ax
        if i < 2:
            ax.set_xticklabels([])
        if i >= 2:
            ax.set_xlabel('time lag (ms)')

        ylabel = '$CC^s$'
        if scale_exp_plot != 1:
            ylabel += r' ($10^{' + f'{-scale_exp_plot}' + r'}$)'

        if i % 2 == 0:
            ax.set_ylabel(ylabel)

    return ax_label


def plot_crosscorrelation_funcs_thalamic_pulses(
        gs,
        all_CCfuncs_thalamic_pulses,
        populations,
        extent,
        th_radius,
        layer_labels,
        wspace=0.2,
        cbar=True,
        cbar_orientation='horizontal',
        cbar_left=0.42,  # vertical
        cbar_width=0.02,  # vertical
        cbar_bottom=0.12,  # horizontal
        cbar_height=0.02,  # horizontal
        fit_speed=False):
    """
    Plots cross-correlation functions with respect to thalamic pulses.

    Parameters
    ----------
    gs
        A gridspec cell to plot into.
    all_CCfuncs_thalamic_pulses
    populations
        List of population names.
    extent
        Network extent (in mm).
    th_radius
        Radius of thalamic input (in mm).
    layer_labels
        Layer labels.
    wspace
        Width space of gridspec.
    cbar
        Whether to show a color bar.
    cbar_orientation
        Orientation of the color bar.
    cbar_left
        Color bar argument for vertical orientation.
    cbar_width
        Color bar argument for vertical orientation.
    cbar_bottom
        Color bar argument for horizontal orientation.
    cbar_height
        Color bar argument for horizontal orientation.
    fit_speed
        Whether to fit the propogation speed.

    Returns
    -------
    ax_return
        Axis to put a label to.
    """
    ncols = int(np.floor(np.sqrt(len(populations))))
    nrows = len(populations) // ncols
    gsf = gridspec.GridSpecFromSubplotSpec(
        nrows, ncols, subplot_spec=gs, wspace=wspace)

    for i, X in enumerate(populations):
        ax = plt.subplot(gsf[i])

        cmap = 'PuOr_r'
        vmax = 0.5
        vmin = -vmax
        color_fit = 'k'

        cc_func = all_CCfuncs_thalamic_pulses[X]['cc_funcs']
        distances = all_CCfuncs_thalamic_pulses[X]['distances_mm']
        lags = all_CCfuncs_thalamic_pulses[X]['lags_ms']
        dstep = distances[1] - distances[0]

        im = ax.imshow(cc_func,
                       cmap=cmap,
                       aspect='auto',
                       extent=[lags[0],
                               lags[-1],
                               distances[0] - dstep / 2.,
                               distances[-1] + dstep / 2.],
                       vmin=vmin,
                       vmax=vmax,
                       interpolation='nearest',
                       origin='lower')

        # calculate propagation speed
        if fit_speed:
            # start search at distance equal to the radius of the thalamic
            # input; the maximum distance is half the network extent
            min_distance = th_radius
            max_distance = extent / 2.

            # disregard values lower than 10% of the maximum
            threshold = 0.05 * np.max(cc_func)

            # distance as a function of time (used to fit offset_distance r0
            # and speed v)
            def linfunc(t, r0, v):
                return r0 + v * t

            # extract for each distance the time lag corresponding to the
            # largest value of the cross-correlation function
            speed_lags = []
            speed_distances = []
            for d, dist in enumerate(distances):
                if dist >= min_distance:
                    series = cc_func[d, :]
                    if np.all(series < threshold):
                        continue

                    max_idx = np.argmax(series)
                    max_val = series[max_idx]

                    if max_val > threshold:
                        speed_lags.append(lags[max_idx])
                        speed_distances.append(dist)

            popt, pcov = curve_fit(linfunc, speed_lags, speed_distances)
            offset_distance = popt[0]
            speed = popt[1]

            min_lag = (min_distance - offset_distance) / speed
            max_lag = (max_distance - offset_distance) / speed

            ax.plot([min_lag, max_lag],
                    [min_distance, max_distance],
                    '--', color=color_fit)
            ax.text(0.02, 0.98, r'$v_\mathrm{prop}$=' + f'{speed:.2f}\n     mm/ms',
                    ha='left', va='top',
                    transform=ax.transAxes,
                    fontsize=matplotlib.rcParams['font.size'] * 0.9,
                    color=color_fit)

        ax.axis(ax.axis('tight'))
        ax.plot([0, 0], [0, th_radius],
                '-', color='k')
        ax.text(0, th_radius, 'TC',
                horizontalalignment='center',
                verticalalignment='bottom')

        ax.yaxis.set_major_locator(MaxNLocator(nbins=5))

        layer = layer_labels[int(i / 2.)]
        if i == 0:
            ax.set_title('E')
            ax.set_ylabel('distance (mm)\n' + layer)
            ax_label = ax
        if i % ncols == 0 and i != 0:
            ax.set_ylabel(layer)

        if i == 1:
            ax.set_title('I')

        if i % ncols > 0:
            ax.set_yticklabels([])

        if i >= len(populations) - 2:
            ax.set_xlabel(r'time lag (ms)')
        else:
            ax.set_xticklabels([])

        if cbar:
            if i == len(populations) - 1:
                fig = plt.gcf()
                rect = np.array(ax.get_position().bounds)
                if cbar_orientation == 'horizontal':
                    rect[0] += 0.0  # left
                    rect[2] += 0.0  # width
                    rect[1] -= cbar_bottom  # bottom
                    rect[3] = cbar_height  # height
                    cax = fig.add_axes(rect)
                    cb = fig.colorbar(
                        im, cax=cax, orientation='horizontal')
                    cax.xaxis.set_label_position('bottom')
                elif cbar_orientation == 'vertical':
                    rect[0] += cbar_left  # left
                    rect[2] = cbar_width  # width
                    rect[1] += 0.0  # bottom
                    rect[3] += 0.0  # height
                    cax = fig.add_axes(rect)
                    cb = fig.colorbar(
                        im, cax=cax, orientation='vertical')
                cb.set_label(r'$CC^\nu$', labelpad=0.1)
    return ax_label


def plot_theory_overview(
        gs, working_point, frequencies, power, sensitivity,
        populations, plot_dict):
    """
    Overview of results from mean-field prediction using NNMT.

    Parameters
    ----------
    gs
        A gridspec cell to plot into.
    working_point
        Working point computed by NNMT.
    frequencies
        Frequencies for power spectra.
    power
        Power corresponding to frequencies.
    sensitivity
        Sensitivity measure from Bos et al. (2016).
    populations
        List of population names.
    plot_dict
        Dictionary with plotting parameters.

    Returns
    -------
    axes
        Axes to put labels to.    
    """
    axes = [0] * 5
    gs_cols = gridspec.GridSpecFromSubplotSpec(3, 12, subplot_spec=gs,
                                               wspace=0.5)

    # column 0: barcharts
    gs_c0 = gridspec.GridSpecFromSubplotSpec(
        3, 1, subplot_spec=gs_cols[0, :2], hspace=0.5)

    # top: FRs
    print('  Plotting barcharts: rates')
    axes[0] = plot_barcharts(gs_c0[0, 0],
                             working_point['firing_rates'],
                             populations,
                             pop_labels=plot_dict['pop_labels'],
                             pop_colors=plot_dict['pop_colors'],
                             xlabel='', ylabel='FR (spikes/s)',
                             xticklabels=False)

    # middle: mean input
    print('  Plotting barcharts: mean input')
    axes[1] = plot_barcharts(gs_c0[1, 0],
                             working_point['mean_input'] * 1000.,
                             populations,
                             pop_labels=plot_dict['pop_labels'],
                             pop_colors=plot_dict['pop_colors'],
                             xlabel='', ylabel=r'$\mu$ (mV)',
                             xticklabels=False)

    # bottom: standard deviation of input
    print('  Plotting boxcharts: standard deviation of input')
    axes[2] = plot_barcharts(gs_c0[2, 0],
                             working_point['std_input'] * 1000.,
                             populations,
                             pop_labels=plot_dict['pop_labels'],
                             pop_colors=plot_dict['pop_colors'],
                             xlabel='', ylabel=r'$\sigma$ (mV)')

    # column 1: PSDs
    print('  Plotting power')
    axes[3] = plot_layer_panels(gs_cols[0, 4:6],
                                xlabel=r'$f$ (Hz)', ylabel='power ($1/s^2$)',
                                plotfunc=plotfunc_theory_power_spectra,
                                populations=populations,
                                layer_labels=plot_dict['layer_labels'],
                                pop_colors=plot_dict['pop_colors'],
                                data=[frequencies, power])

    gs_c2 = gridspec.GridSpecFromSubplotSpec(
        4, 4, subplot_spec=gs_cols[1:, :], hspace=0.3)

    # column 2: sensitivity measure
    print('  Plotting sensitivity measure')
    for ev, sens in sensitivity.items():
        k = int(ev)
        frequency = sens['critical_frequency']

        projection_amp = sens['sensitivity_amp']
        Z_amp = np.ma.masked_where(projection_amp == 0, projection_amp)
        projection_freq = sens['sensitivity_freq']
        Z_freq = np.ma.masked_where(projection_freq == 0, projection_freq)

        freq = '({} Hz)'.format(np.round(frequency).astype(int))
        row = 0 if k < 4 else 2
        col = k % 4

        ax = plt.subplot(gs_c2[row, col])
        if k == 0:
            axes[4] = ax
        xl = 'sources' if k > 3 else ''
        xtl = plot_dict['pop_labels'][:-1] if k > 3 else []
        yl = 'targets' if k % 4 == 0 else ''
        ytl = plot_dict['pop_labels'][:-1] if k % 4 == 0 else []

        plot_matrix(ax=ax,
                    data=Z_amp,
                    title=r'$\,Z^\mathrm{amp}$ ' + freq,
                    xlabel='', ylabel='targets',
                    xticklabels=[],
                    yticklabels=ytl)

        plot_matrix(ax=plt.subplot(gs_c2[row+1, col]),
                    data=Z_freq,
                    title=r'$\,Z^\mathrm{freq}$ ' + freq,
                    xlabel=xl, ylabel=yl,
                    xticklabels=xtl,
                    yticklabels=ytl,
                    xticklabelrotation=True)
    return axes


def plot_boxcharts(
    gs, data, populations, pop_labels, pop_colors, xlabel='', ylabel='',
        xticklabels=True, ylims=False):
    """
    Plots boxcharts of generic data.
    """
    ax = plt.subplot(gs)
    for loc in ['top', 'right']:
        ax.spines[loc].set_color('none')

    data_plot = []
    for X in populations:
        # remove potential NANs
        data_X = data[X][~np.isnan(data[X])]
        data_plot.append(data_X)

    # ignore all warnings, target in particular VisibleDeprecationWarning
    # (could be removed in some cases with np.array(data_plot, dtype=object))
    with warnings.catch_warnings():
        warnings.simplefilter('ignore')
        boxes = ax.boxplot(
            data_plot,
            labels=pop_labels[:-1],
            sym='', showmeans=True, patch_artist=True,
            meanprops={'mec': 'white',
                       'marker': '_',
                       'markersize':
                       matplotlib.rcParams['lines.markersize'] * 0.5},
            medianprops={'color': 'k'},
            whiskerprops={'color': 'k', 'linestyle': '-'})

        for i, box in enumerate(boxes['boxes']):
            box.set_color(pop_colors[i])

    plt.xticks(rotation=90)
    ax.set_xlabel(xlabel)
    ax.set_ylabel(ylabel)
    if not xticklabels:
        ax.set_xticklabels([])

    if ylims:
        ax.set_ylim(ylims[0], ylims[1])

    ax.yaxis.set_major_locator(MaxNLocator(3))
    return ax


def plot_barcharts(
    gs, data, populations, pop_labels, pop_colors, xlabel='', ylabel='',
        xticklabels=True, ylims=False):
    """
    Plots barcharts of generic data.
    """
    ax = plt.subplot(gs)
    for loc in ['top', 'right']:
        ax.spines[loc].set_color('none')

    if len(data) != len(populations):
        raise Exception
    xs = np.arange(len(data))
    ax.bar(x=xs,
           height=data,
           color=pop_colors[:-1])

    ax.set_xticks(xs)
    ax.set_xticklabels(pop_labels[:-1])
    plt.xticks(rotation=90)
    if not xticklabels:
        ax.set_xticklabels([])
    ax.set_xlabel(xlabel)
    ax.set_ylabel(ylabel)

    if ylims:
        ax.set_ylim(ylims[0], ylims=[1])

    ax.yaxis.set_major_locator(MaxNLocator(3))
    return ax


def plot_layer_panels(
    gs, plotfunc, populations, layer_labels, xlabel='', ylabel='', ylims=False,
        **kwargs):
    """
    Generic function to plot four vertically arranged panels, one for each
    layer, iterating over populations.
    """
    gs_c = gridspec.GridSpecFromSubplotSpec(
        4, 1, subplot_spec=gs)

    layer_count = 0
    for i, X in enumerate(populations):
        # select subplot
        if i > 0 and i % 2 == 0:
            layer_count += 1
        if i % 2 == 0:
            ax = plt.subplot(gs_c[layer_count])
            for loc in ['top', 'right']:
                ax.spines[loc].set_color('none')

        # specific plot
        plotfunc(ax, X, i, **kwargs)

        if ylims:
            ax.set_ylim(ylims[0], ylims[1])
        else:
            if i % 2 == 0:
                ymin, ymax = ax.get_ylim()
            if i % 2 == 1:
                ymin1, ymax1 = ax.get_ylim()

                if ax.get_yscale() == 'log':
                    ax.set_yticks([10.**x for x in np.arange(-15, 15)])
                    y0 = np.min([ymin, ymin1])
                else:
                    y0 = 0

<<<<<<< HEAD
                ax.set_ylim(np.min([ymin, ymin1, y0]), np.max([ymax, ymax1]) * 1.1)
=======
                ax.set_ylim(np.min([ymin, ymin1, y0]),
                            np.max([ymax, ymax1]) * 1.1)
>>>>>>> fa260e59

        if layer_count == len(layer_labels) - 1:
            ax.set_xlabel(xlabel)
        else:
            ax.set_xticklabels([])

        if i == 0:
            ax.set_ylabel(ylabel)
            ax_label = ax
    return ax_label


def plot_population_panels(
        gs,
        plotfunc,
        populations,
        xlabel='',
        ylabel='',
        ylim_top=False,
        yticklabels=True,
        **kwargs):
    """
    Generic function to plot vertically arranged panels, one for each
    population.
    """
    num_pops = len(populations)

    gs_c = gridspec.GridSpecFromSubplotSpec(
        num_pops, 1, subplot_spec=gs)

    for i, X in enumerate(populations):
        # select subplot
        ax = plt.subplot(gs_c[i])
        for loc in ['top', 'right']:
            ax.spines[loc].set_color('none')

        # specific plot
        plotfunc(ax, X, i, **kwargs)

        if i == num_pops - 1:
            ax.set_xlabel(xlabel)
        else:
            ax.set_xticklabels([])

        if i == 0:
            ax.set_ylabel(ylabel)
            ax_label = ax

        if ylim_top:
            ax.set_ylim(top=ylim_top)

        if not yticklabels:
            ax.set_yticklabels([])
    return ax_label


def plot_matrix(
        ax, data, title='', xlabel='', ylabel='',
        xticklabels=[], yticklabels=[], xticklabelrotation=False,
        cmap='coolwarm', vmin=-1, vmax=1):
    """
    Plots matrix data with imshow.
    """
    ax.imshow(data, cmap=cmap, vmin=vmin, vmax=vmax)

    ax.set_title(title)
    ax.set_xticks((np.arange(len(data))))
    ax.set_yticks((np.arange(len(data[0]))))
    ax.set_xticklabels(xticklabels)
    ax.set_yticklabels(yticklabels)
    if xticklabelrotation:
        plt.xticks(rotation=90)
    ax.set_xlabel(xlabel)
    ax.set_ylabel(ylabel)
    return


def plot_parameters_matrix(
        ax, data, pop_labels, title='',
        show_num='unique', num_format='{:.0f}', num_fontsize_scale=0.6,
        cmap='viridis', set_bad=[], cbar=True, vmin=None, vmax=None):
    """
    Plots matrix for network parameters.

    Parameters
    ----------
    show_num
        options are 'all', 'unique', False
    """
    tgt = np.shape(data)[0]  # numbers of rows
    src = np.shape(data)[1]  # number of columns
    block_data = np.zeros((tgt + 1, src + 1))

    # go through data:
    # 1. upper left    2. upper right
    # 3. lower left    4. lower right

    # extract data
    e_to_e = data[::2, ::2]
    i_to_e = data[::2, 1::2]
    e_to_i = data[1::2, ::2]
    i_to_i = data[1::2, 1::2]

    tgt_e = np.shape(e_to_e)[0]
    src_e = np.shape(e_to_e)[1]
    tgt_i = np.shape(i_to_i)[0]
    src_i = np.shape(i_to_i)[1]

    # upper left
    block_data[:tgt_e, :src_e] = e_to_e
    # upper right
    block_data[:tgt_e, src_e + 1:] = i_to_e
    # lower left
    block_data[tgt_e + 1:, :src_e] = e_to_i
    # lower right
    block_data[tgt_e + 1:, src_e + 1:] = i_to_i

    # set bad: separator and additional values
    block_data[tgt_e, :] = np.nan
    block_data[:, src_e] = np.nan
    for bad_val in set_bad:
        block_data[np.where(block_data == bad_val)] = np.nan

    # image
    block_data = np.ma.masked_invalid(block_data)
    cm = matplotlib.cm.get_cmap(cmap).copy()
    cm.set_bad('white')

    im = ax.imshow(block_data, cmap=cm, vmin=vmin,
                   vmax=vmax, aspect='auto')

    # annotate with numbers
    if show_num:
        _plot_parameters_show_numbers(
            ax, block_data, show_num, num_format, num_fontsize_scale)

    # annotate with panel titles
    for (loc, txt) in zip(
        [[(src_e - 1.) / 2., -1.], [src_e + 1 + (src_i - 1.) / 2., -1.],
            [(src_e - 1.) / 2., tgt_e], [src_e + 1 + (src_i - 1.) / 2., tgt_e]],
        [r'E$\rightarrow$E', r'I$\rightarrow$E',
            r'E$\rightarrow$I', r'I$\rightarrow$I']):
        ax.text(loc[0], loc[1] + 0.1, txt,
                ha='center', va='center')

    # replace frame
    [ax.spines[l].set_linewidth(0.) for l in [
        'top', 'bottom', 'left', 'right']]
    for (xy, width, height) in zip(
        [(-0.5, -0.5), (-0.5 + src_e + 1, -0.5),
            (-0.5, -0.5 + tgt_e + 1), (-0.5 + src_e + 1, -0.5 + tgt_e + 1)],
        [src_e, src_i, src_e, src_i],
            [tgt_e, tgt_e, tgt_i, tgt_i]):
        rec = Rectangle(xy=xy, width=width, height=height,
                        facecolor='none', edgecolor='k',
                        linewidth=matplotlib.rcParams['lines.linewidth'],
                        zorder=10)
        ax.add_patch(rec)

    # ticks and labels
    src_labels = np.zeros(src, dtype=object)
    src_labels[:src_e] = pop_labels[:src:2]
    src_labels[src_e:] = pop_labels[1:src:2]
    src_ticks = list(np.arange(src + 1))
    src_ticks.pop(src_e)
    ax.set_xticks(src_ticks)
    plt.xticks(rotation=90)
    ax.set_xticklabels(src_labels)
    ax.set_xlabel('sources')

    tgt_labels = np.zeros(tgt, dtype=object)
    tgt_labels[:tgt_e] = pop_labels[:tgt:2]
    tgt_labels[tgt_e:] = pop_labels[1:tgt:2]
    tgt_ticks = list(np.arange(tgt + 1))
    tgt_ticks.pop(tgt_e)
    ax.set_yticks(tgt_ticks)
    ax.set_yticklabels(tgt_labels)
    ax.set_ylabel('targets')

    if cbar:
        colorbar(ax, im, title, powerlimits=True)
    return


def plot_parameters_vector(
        ax, data, pop_labels, title='',
        show_num='unique', num_format='{:.0f}', num_fontsize_scale=0.6,
        cmap='viridis', set_bad=[], cbar=True, cbar_size='25%', vmin=None, vmax=None):
    """
    Plots vector for network parameters.

    Parameters
    ----------
    show_num
        options are 'all', 'unique', False
    """
    num = len(data)
    num_e = int(np.ceil(num / 2))
    num_i = num - num_e
    col_data = np.zeros(num + 1)

    # extract data
    col_data[:num_e] = data[::2]
    col_data[num_e + 1:] = data[1::2]

    # set bad: separator and additional values
    col_data[num_e] = np.nan

    for bad_val in set_bad:
        col_data[np.where(col_data == bad_val)] = np.nan

    # image
    col_data = col_data.reshape(-1, 1)  # column
    col_data = np.ma.masked_invalid(col_data)
    cm = matplotlib.cm.get_cmap(cmap).copy()
    cm.set_bad('white')

    im = ax.imshow(col_data, cmap=cm, vmin=vmin, vmax=vmax, aspect='auto')

    # annotate with numbers
    if show_num:
        _plot_parameters_show_numbers(
            ax, col_data, show_num, num_format, num_fontsize_scale)

    # replace frame
    [ax.spines[l].set_linewidth(0.) for l in [
        'top', 'bottom', 'left', 'right']]
    for (xy, width, height) in zip(
        [(-0.5, -0.5), (-0.5, 0.5 + num_e)],
        [1, 1],
            [num_e, num_i]):
        rec = Rectangle(xy=xy, width=width, height=height,
                        facecolor='none', edgecolor='k',
                        linewidth=matplotlib.rcParams['lines.linewidth'],
                        zorder=10)
        ax.add_patch(rec)

    # ticks and labels
    labels = np.zeros(num, dtype=object)
    labels[:num_e] = pop_labels[:num:2]
    labels[num_e:] = pop_labels[1:num:2]
    ticks = list(np.arange(num + 1))
    ticks.pop(num_e)
    ax.set_yticks(ticks)
    ax.set_yticklabels(labels)
    ax.set_xticks([])

    if cbar:
        colorbar(ax, im, title, powerlimits=True, size=cbar_size)
    return


def _plot_parameters_show_numbers(
        ax, data, show_num, num_format, num_fontsize_scale):
    """
    Adds numbers to parameters plot.
    """
    if show_num == 'unique':
        values, flat_indices = np.unique(data, return_index=True)
        indices = np.unravel_index(flat_indices, np.shape(data))
    elif show_num == 'all':
        values = data.flatten()
        indices = np.indices(np.shape(data)).reshape(2, -1)

    for i, val in enumerate(values):
        if val != np.nan:
            txt = ax.text(
                indices[1][i],
                indices[0][i],
                num_format.format(val),
                ha='center',
                va='center',
                color='white',
                fontsize=matplotlib.rcParams['font.size'] *
                num_fontsize_scale)
            txt.set_path_effects(
                [PathEffects.withStroke(linewidth=1, foreground='k')])
    return


def plotfunc_distributions(
        ax, X, i, bins, data, pop_colors, MaxNLocatorNBins):
    """
    Inner plot function for distributions.
    """

    # normalize data such that the maximum is 1
    (counts, bins) = np.histogram(data[X], bins=bins, density=True)
    counts_norm = np.array(counts).astype(float) / np.max(counts)

    ax.hist(
        bins[:-1],
        bins=bins,
        weights=counts_norm,
        density=False,
        histtype='step',
        linewidth=matplotlib.rcParams['lines.linewidth'],
        color=pop_colors[i])

    ax.set_xlim(bins[0], bins[-1])
    ax.xaxis.set_major_locator(MaxNLocator(nbins=MaxNLocatorNBins))
    ax.set_yticks([])
    return


def plotfunc_PSDs(
        ax, X, i, data, pop_colors, psd_max_freq):
    """
    Inner plot function for power spectral densities.
    """
    # return if no data
    if isinstance(data[X], h5py._hl.dataset.Dataset) and data[X].size == 0:
        return

    freq = data[X]['frequencies_s-1']
    Pxx = data[X]['psds_s^-2_Hz-1']

    # skip frequency of 0 Hz in loglog plot
    freq = freq[1:]
    Pxx = Pxx[1:]
    ax.loglog(freq, Pxx,
              linewidth=matplotlib.rcParams['lines.linewidth'],
              color=pop_colors[i])

    ax.set_xticks([10**x for x in np.arange(1, 6)])
    ax.set_xlim(right=psd_max_freq)
    return


def plotfunc_CCs_distance(
        ax,
        X,
        i,
        data,
        key_ccs,
        pop_colors,
        max_num_pairs=10000,
        markersize_scale=0.4,
        nblocks=3):
    """
    Inner plot function for cross-correlation coefficients with distance.
    """
    # return if no data
    if isinstance(data[X], h5py._hl.dataset.Dataset) and data[X].size == 0:
        return

    distances = data[X]['distances_mm'][:max_num_pairs]
<<<<<<< HEAD
    ccs = data[X][key_ccs][:max_num_pairs]
=======
    ccs = data[X][key_ccs + 'ms'][:max_num_pairs]
>>>>>>> fa260e59

    # loop for reducing zorder-bias
    blocksize = int(len(distances) / nblocks)
    for b in np.arange(nblocks):
        indices = np.arange(b * blocksize, (b + 1) * blocksize)
        zorder = 2 * b + i % 2  # alternating for populations

        ax.plot(
            distances[indices],
            ccs[indices],
            marker='$.$',
            markersize=matplotlib.rcParams['lines.markersize'] *
            markersize_scale,
            color=pop_colors[i],
            markeredgecolor='none',
            linestyle='',
            zorder=zorder,
            label=X.replace('L23', 'L2/3') if b == 0 else '_nolabel_',
            rasterized=False)
    return


def plotfunc_instantaneous_rates(
        ax,
        X,
        i,
        sptrains,
        num_neurons,
        pop_colors,
        time_step,
        time_interval):
    """
    Inner plot function for instantaneous firing rates.
    """
    data = load_h5_to_sparse_X(X, sptrains)

    # slice according to time interval
    time_indices = np.arange(
        time_interval[0] / time_step,
        time_interval[1] / time_step).astype(int)
    data = data[:, time_indices]

    # sum over neurons, divide by population size, and scale spike count to
    # instantaneous rate in spikes / s
    data = np.sum(data.toarray(), axis=0)
    data = data.astype(float) / num_neurons[i]
    data = data / (time_step * 1e-3)

    times = time_indices * time_step
    ax.fill_between(x=times, y1=0, y2=data,
                    color=pop_colors[i])

    ax.set_xlim(times[0], times[-1])
    ax.set_ylim(bottom=0)
    return


def plotfunc_theory_power_spectra(ax, X, i, data, pop_colors):
    """
    Inner plot function for power spectra calculated from theory.
    """
    frequencies = data[0]
    power = data[1]

    ax.plot(frequencies, power[:, i],
            linewidth=matplotlib.rcParams['lines.linewidth'],
            color=pop_colors[i])

    ax.set_yscale('log')
    ax.xaxis.set_major_locator(MaxNLocator(nbins=3))
    return


def adjust_lightness(color, amount=0.5):
    """
    Function from: https://stackoverflow.com/questions/37765197/darken-or-lighten-a-color-in-matplotlib
    """
    try:
        c = mc.cnames[color]
    except:
        c = color
    c = colorsys.rgb_to_hls(*mc.to_rgb(c))
    return colorsys.hls_to_rgb(c[0], max(0, min(1, amount * c[1])), c[2])


def colorbar(
        ax,
        im,
        label,
        axis='right',
        size='5%',
        pad=0.05,
        nbins=5,
        powerlimits=False,
        **kwargs):
    """
    Custom color bar.
    """
    divider = make_axes_locatable(ax)
    cax = divider.append_axes(axis, size=size, pad=pad)
    cb = plt.colorbar(im, cax=cax, label=label, **kwargs)
    cb.locator = MaxNLocator(nbins=nbins)
    if powerlimits:
        cb.formatter.set_powerlimits((0, 0))
    cb.update_ticks()  # necessary for location
    return cb


def add_label(ax, label, offset=[0, 0],
              weight='bold', fontsize_scale=1.2):
    """
    Adds label to axis with given offset.

    Parameters
    ----------
    ax
        Axis to add label to.
    label
        Label should be a letter.
    offset
        x-,y-Offset.
    weight
        Weight of font.
    fontsize_scale
        Scaling factor for font size.
    """
    label_pos = [0. + offset[0], 1. + offset[1]]
    ax.text(label_pos[0], label_pos[1], label,
            ha='left', va='bottom',
            transform=ax.transAxes,
            weight=weight,
            fontsize=matplotlib.rcParams['font.size'] * fontsize_scale)
    return


def savefig(
        data_dir_circuit, extension, filename,
        eps_conv=False, eps_conv_via='.svg'):
    """
    Saves the current figure to format given in the plotting parameters.

    Note that inkscape etc. for conversion are not available on JURECA.

    Parameters
    ----------
    data_dir_circuit
        Path to data directory
    extension
<<<<<<< HEAD
        file extension
=======
        File extension.
>>>>>>> fa260e59
    filename
        Name of the file.
    eps_conv
        If the format is .eps and eps_conv=True, the .eps file is converted
        to .pdf and back to .eps to properly compress rasterized parts of
        the figure.
        This is slow but gives a good result with small file size.
    eps_conv_via
        Options are '.svg' (using inkskape) and '.pdf' (using epstopdf and
        pdftops).
    """

    path_fn = os.path.join(data_dir_circuit, 'plots', filename)

    if extension == '.eps' and eps_conv:

        if eps_conv_via == '.svg':
            prior_ext = '.svg'
            plt.savefig(path_fn + prior_ext)
            cmd = ('inkscape ' + path_fn + '.svg ' +
                   '-E ' + path_fn + '.eps ' +
                   '--export-ignore-filters --export-ps-level=3' + '\n' +
                   'rm ' + path_fn + '.svg')
            os.system(cmd)

        elif eps_conv_via == '.pdf':
            prior_ext = '.eps'
            plt.savefig(path_fn + prior_ext)
            cmd = ('epstopdf ' + path_fn + '.eps' + '\n' +
                   'pdftops -eps ' + path_fn + '.pdf' + '\n' +
                   'rm ' + path_fn + '.pdf')
            os.system(cmd)

    else:
        plt.savefig(path_fn + extension)

    plt.close()
    return<|MERGE_RESOLUTION|>--- conflicted
+++ resolved
@@ -1019,12 +1019,8 @@
                 else:
                     y0 = 0
 
-<<<<<<< HEAD
-                ax.set_ylim(np.min([ymin, ymin1, y0]), np.max([ymax, ymax1]) * 1.1)
-=======
                 ax.set_ylim(np.min([ymin, ymin1, y0]),
                             np.max([ymax, ymax1]) * 1.1)
->>>>>>> fa260e59
 
         if layer_count == len(layer_labels) - 1:
             ax.set_xlabel(xlabel)
@@ -1372,11 +1368,7 @@
         return
 
     distances = data[X]['distances_mm'][:max_num_pairs]
-<<<<<<< HEAD
     ccs = data[X][key_ccs][:max_num_pairs]
-=======
-    ccs = data[X][key_ccs + 'ms'][:max_num_pairs]
->>>>>>> fa260e59
 
     # loop for reducing zorder-bias
     blocksize = int(len(distances) / nblocks)
@@ -1525,11 +1517,7 @@
     data_dir_circuit
         Path to data directory
     extension
-<<<<<<< HEAD
         file extension
-=======
-        File extension.
->>>>>>> fa260e59
     filename
         Name of the file.
     eps_conv
