--- conflicted
+++ resolved
@@ -311,22 +311,11 @@
     for X in all_CCs_distances:
         if isinstance(all_CCs_distances[X], h5py._hl.group.Group):
             try:
-<<<<<<< HEAD
                 for i, ccs_time_interval in enumerate(iter(circuit.ana_dict['ccs_time_interval'])):
                     all_CCs[X] = all_CCs_distances[X][f'ccs_{ccs_time_interval}']
                     break  # plot statistics overview using only first value in list for now
             except TypeError as _:
                 all_CCs[X] = all_CCs_distances[X][f'ccs_{circuit.ana_dict["ccs_time_interval"]}']
-=======
-                iter(circuit.ana_dict['ccs_time_interval'])
-                ccs_time_interval = circuit.ana_dict['ccs_time_interval'][0]
-                all_CCs[X] = all_CCs_distances[X][f'ccs_{ccs_time_interval}ms']
-
-                print('CCs in statistics_overview use only first value in list of time intervals: ' +
-                      f'{ccs_time_interval}')
-            except TypeError:
-                all_CCs[X] = all_CCs_distances[X][f'ccs_{circuit.ana_dict["ccs_time_interval"]}ms']
->>>>>>> fa260e59
         else:
             all_CCs[X] = np.array([])
 
@@ -360,15 +349,9 @@
         fig = plt.figure(figsize=(circuit.plot_dict['fig_width_1col'], 5.))
         gs = gridspec.GridSpec(1, 1)
         gs.update(top=0.98, bottom=0.09, left=0.17, right=0.98)
-<<<<<<< HEAD
         ax = plotting.plot_layer_panels(
             gs[0, 0],
             plotfunc=plotting.plotfunc_CCs_distance,
-=======
-        ax = plot.plot_layer_panels(
-            gs[0, 0],
-            plotfunc=plot.plotfunc_CCs_distance,
->>>>>>> fa260e59
             populations=circuit.ana_dict['Y'],
             layer_labels=circuit.plot_dict['layer_labels'],
             pop_colors=circuit.plot_dict['pop_colors'],
@@ -377,7 +360,6 @@
             xlabel='distance (mm)',
             ylabel=r'$CC$')
         return fig
-<<<<<<< HEAD
     
     try:
         # stats plot for different time bins 
@@ -386,27 +368,12 @@
             fig = _corrcoef_distance(key_ccs)
             plotting.savefig(circuit.data_dir_circuit, circuit.plot_dict['extension'],
                     f'corrcoef_distance_{key_ccs}ms')
-=======
-
-    try:
-        # one figure per time interval if a list is provided
-        for i, ccs_time_interval in enumerate(iter(circuit.ana_dict['ccs_time_interval'])):
-            key_ccs = f'ccs_{ccs_time_interval}'
-            fig = _corrcoef_distance(key_ccs)
-            plot.savefig(circuit.data_dir_circuit, circuit.plot_dict['extension'],
-                         f'corrcoef_distance_{key_ccs}ms')
->>>>>>> fa260e59
     except TypeError as _:
         ccs_time_interval = circuit.ana_dict['ccs_time_interval']
         key_ccs = f'ccs_{ccs_time_interval}'
         fig = _corrcoef_distance(key_ccs)
-<<<<<<< HEAD
         plotting.savefig(circuit.data_dir_circuit, circuit.plot_dict['extension'],
                     f'corrcoef_distance_{key_ccs}ms')
-=======
-        plot.savefig(circuit.data_dir_circuit, circuit.plot_dict['extension'],
-                     f'corrcoef_distance_{key_ccs}ms')
->>>>>>> fa260e59
     return
 
 
