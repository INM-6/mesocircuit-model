"""Simulations for manuscript figures
-------------------------------------

This script needs to be executed before `ms_figures_plotting.py`.
"""

import numpy as np
from mesocircuit import mesocircuit_framework as mesoframe
import parametersets
import ms_figures_cross_correlation_function as ccfunc

################################################################################
# Decide which model to setup and whether to submit jobs.
# 1: reference (1mm2 model of macaque V1)
# 2: upscaled_1mm2 (full upscaled model simulated but only center 1mm2 analyzed)
# 3: evoked (full upscaled model with evoked activity by thalamocortical
# stimulation)
# 4: upscaled_CCs_only (full upscaled model simulated but only analysis for
# correlation coefficients)
#
# To calculate pairwise spike train cross-correlation functions for model 2
# (after the respective network simulation and analysis has taken place),
# select: model = 2, run_jobs = False, run_ccfct = True.

model = 4
run_jobs = True
run_ccfunc = False

################################################################################
# Configure the parameters of the simulation experiments.
# The biological model time is in general set to 15 min, but for the evoked model
# only to 10 s.

t_sim = 15 * 60 * 1000.
t_sim_evoked = 10 * 1000.

if model == 1:
    name_reference = 'reference'
    custom_params_reference = dict(
        parametersets.ps_dicts['microcircuit_MAMV1'])
    custom_params_reference.update({'sim_dict': {'t_sim': t_sim}})
    custom_params_reference['sys_dict']['hpc']['network'].update(
        {'wall_clock_time': '05:00:00'}),
    custom_params_reference['sys_dict']['hpc'].update(
        {'analysis_and_plotting': {'wall_clock_time': '05:00:00'}})

if model == 2:
    name_upscaled_1mm2 = 'upscaled_1mm2'
    custom_params_upscaled_1mm2 = dict(
        parametersets.ps_dicts['mesocircuit_MAMV1'])
    custom_params_upscaled_1mm2.update({'ana_dict': {'extract_1mm2': True,
                                        'ccs_time_interval': [2., 50., 200.]}})
    custom_params_upscaled_1mm2.update({'sim_dict': {'t_sim': t_sim}})
    custom_params_upscaled_1mm2['sys_dict']['hpc']['network'].update(
        {'wall_clock_time': '05:00:00'}),
    custom_params_upscaled_1mm2['sys_dict']['hpc'].update(
        {'analysis_and_plotting': {'wall_clock_time': '05:00:00'}})

if model == 3:
    name_evoked = 'evoked'
    custom_params_evoked = dict(
        parametersets.ps_dicts['mesocircuit_MAMV1_evoked'])
    custom_params_evoked.update({'sim_dict': {'t_sim': t_sim_evoked}})
    custom_params_evoked['sys_dict']['hpc'].update(
        {'analysis_and_plotting': {'wall_clock_time': '05:00:00'}})

if model == 4:
    name_upscaled_CCs_only = 'upscaled_CCs_only'
    custom_params_upscaled_CCs_only = dict(
        parametersets.ps_dicts['mesocircuit_MAMV1'])
    custom_params_upscaled_CCs_only.update({
        'ana_dict': {'datatypes_preprocess': np.array(['positions', 'sptrains']),
                     'datatypes_statistics': np.array(['CCs_distances'])}})
    custom_params_upscaled_CCs_only.update({'sim_dict': {'t_sim': t_sim}})
    custom_params_upscaled_CCs_only['sys_dict']['hpc']['network'].update(
        {'wall_clock_time': '05:00:00'}),
    custom_params_upscaled_CCs_only['sys_dict']['hpc'].update(
        {'analysis_and_plotting': {'wall_clock_time': '05:00:00'}})

################################################################################
# Initialize MesocircuitExperiments for each parameter combination and inspect
# the custom parameters in each case.

if model == 1:
    meso_exp_reference = mesoframe.MesocircuitExperiment(
        name_reference, custom_params_reference)
    print(meso_exp_reference.parameterview)

if model == 2:
    meso_exp_upscaled_1mm2 = mesoframe.MesocircuitExperiment(
        name_upscaled_1mm2, custom_params_upscaled_1mm2)
    print(meso_exp_upscaled_1mm2.parameterview)

if model == 3:
    meso_exp_evoked = mesoframe.MesocircuitExperiment(
        name_evoked, custom_params_evoked)
    print(meso_exp_evoked.parameterview)

if model == 4:
    meso_exp_upscaled_CCs_only = mesoframe.MesocircuitExperiment(
        name_upscaled_CCs_only, custom_params_upscaled_CCs_only)
    print(meso_exp_upscaled_CCs_only.parameterview)

################################################################################
# Submit jobs.
# For the long simulation times, we only do the analysis but not the generic
# plotting routines.

if model == 1:
    circuit = meso_exp_reference.circuits[0]

if model == 2:
    circuit = meso_exp_upscaled_1mm2.circuits[0]

if model == 3:
    circuit = meso_exp_evoked.circuits[0]

if model == 4:
    circuit = meso_exp_upscaled_CCs_only.circuits[0]

if run_jobs:
    circuit.run_jobs(
        jobs=[
            'network',
            'analysis',
<<<<<<< HEAD
            # 'analysis_and_plotting',
            # 'plotting'
=======
            # 'plotting',
            # 'analysis_and_plotting'
>>>>>>> fa260e59
        ],
        machine='hpc')

################################################################################
# Submit job for calculating and plotting pairwise spike train cross-correlation
# functions.

if model == 2 and run_jobs == False and run_ccfunc == True:
    ccfunc.write_jobscripts(circuit)
    ccfunc.run_job(circuit, machine='hpc')<|MERGE_RESOLUTION|>--- conflicted
+++ resolved
@@ -123,13 +123,8 @@
         jobs=[
             'network',
             'analysis',
-<<<<<<< HEAD
-            # 'analysis_and_plotting',
-            # 'plotting'
-=======
             # 'plotting',
             # 'analysis_and_plotting'
->>>>>>> fa260e59
         ],
         machine='hpc')
 
